--- conflicted
+++ resolved
@@ -47,31 +47,8 @@
 def main():
     """Main to run the CLI and start the GUI."""
 
-<<<<<<< HEAD
-    # Arguments need to be parsed before setting up logging so that we have
-    # access to the verbosity argument.
-    cli = SatkitArgumentParser("SATKIT")
-
-    logger = set_logging_level(cli.args.verbose)
-
-    # TODO: this should be done in one:
-    if cli.args.configuration_filename:
-        config.parse_config(cli.args.configuration_filename)
-    else:
-        config.parse_config()
-    configuration = config.Configuration(cli.args.configuration_filename)
-
-    exclusion_list = None
-    if cli.args.exclusion_filename:
-        exclusion_list = load_exclusion_list(cli.args.exclusion_filename)
-    session = load_data(Path(cli.args.load_path), configuration=configuration)
-    apply_exclusion_list(session, exclusion_list=exclusion_list)
-
-    log_elapsed_time()
-=======
     cli, configuration, logger, session = initialise_satkit()
     log_elapsed_time(logger)
->>>>>>> b58d877d
 
     add_derived_data(session=session,
                      config=configuration)
@@ -92,19 +69,7 @@
     log_elapsed_time(logger)
 
     if cli.args.annotator:
-<<<<<<< HEAD
-        # Get the GUI running.
-        app = QtWidgets.QApplication(sys.argv)
-        # Apparently the assignment to an unused variable is needed
-        # to avoid a segfault.
-        app.annotator = PdQtAnnotator(
-            recording_session=session,
-            args=cli.args,
-            config=configuration)
-        sys.exit(app.exec_())
-=======
         run_annotator(session, configuration, cli.args)
->>>>>>> b58d877d
 
 
 if __name__ == '__main__':
