--- conflicted
+++ resolved
@@ -41,24 +41,19 @@
 # create. Number of lines gives the number of axis, modalities on the same line
 # will be drawn on the same axes.
 data axes:
-<<<<<<< HEAD
-  - PD
-    - l2 whole
-    - l2 bottom
-  - wav
-  - spectrogram
-=======
   global:
     sharex: True
   PD:
+    modalities:
+      - l2 whole
+      - l2 bottom
     sharex: True
-  # wav:
-  #   sharex: True
+  wav:
+    sharex: True
   spectrogram:
     sharex: True
   # density:
   #   sharex: False
->>>>>>> 3ce93974
 
 # Tiers drawn on the data axes. Ignored if not found.  
 pervasive tiers:
@@ -74,4 +69,4 @@
   - 1.5
 
 # Font parameters
-default font size: 12+default font size: 10