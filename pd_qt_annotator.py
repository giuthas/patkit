--- conflicted
+++ resolved
@@ -46,33 +46,21 @@
 
 def main():
     """Simple main to run the CLI back end and start the QT front end."""
-<<<<<<< HEAD
-    t = time.time()
-=======
     start_time = time.time()
->>>>>>> 7659c43d
 
     # Run the command line interface.
     #function_dict = {'pd':pd.pd, 'annd':annd.annd}
     function_dict = {'PD': (pd.addPD, [RawUltrasound])}
     cli = RawCLI("PD annotator", function_dict, plot=False)
 
-<<<<<<< HEAD
-    elapsed_time = time.time() - t
-=======
     elapsed_time = time.time() - start_time
->>>>>>> 7659c43d
     log_text = 'Elapsed time ' + str(elapsed_time)
     logging.info(log_text)
 
     # Get the GUI running.
     app = QtWidgets.QApplication(sys.argv)
-<<<<<<< HEAD
-    PdQtAnnotator(cli.recordings, cli.args)
-=======
     # Apparently the assigment to an unused variable is needed to avoid a segfault.
     annotator = PdQtAnnotator(cli.recordings, cli.args)
->>>>>>> 7659c43d
     sys.exit(app.exec_())
 
 
