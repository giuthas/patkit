--- conflicted
+++ resolved
@@ -1,5 +1 @@
-<<<<<<< HEAD
-python -m licenseheaders -t devel/gpl-v3_and_CC-BY-NC-SA.tmpl -y 2019-2025 -o "Pertti Palo, Scott Moisik, Matthew Faytak, and Motoki Saito" -n "Speech Articulation ToolKIT" -u https://github.com/giuthas/satkit/  --exclude .pixi/* .idea/* .vscode/* .VSCodeCounter/* *.html *.md *.markdown *.js *.yaml -v -v -v
-=======
-python -m licenseheaders -t devel/gpl-v3_and_CC-BY-NC-SA.tmpl -y 2019-2025 -o "Pertti Palo, Scott Moisik, Matthew Faytak, and Motoki Saito" -n "Speech Articulation ToolKIT" -u https://github.com/giuthas/satkit/  --exclude .pixi/* .idea/* .vscode/* .VSCodeCounter/* *.html *.md *.markdown *.js -v -v -v
->>>>>>> 677ca048
+python -m licenseheaders -t devel/gpl-v3_and_CC-BY-NC-SA.tmpl -y 2019-2025 -o "Pertti Palo, Scott Moisik, Matthew Faytak, and Motoki Saito" -n "Speech Articulation ToolKIT" -u https://github.com/giuthas/satkit/  --exclude .pixi/* .idea/* .vscode/* .VSCodeCounter/* *.html *.md *.markdown *.js *.yaml -v -v -v