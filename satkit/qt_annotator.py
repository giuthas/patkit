#
# Copyright (c) 2019-2025
# Pertti Palo, Scott Moisik, Matthew Faytak, and Motoki Saito.
#
# This file is part of Speech Articulation ToolKIT
# (see https://github.com/giuthas/satkit/).
#
# This program is free software: you can redistribute it and/or modify
# it under the terms of the GNU General Public License as published by
# the Free Software Foundation, either version 3 of the License, or
# (at your option) any later version.
#
# This program is distributed in the hope that it will be useful,
# but WITHOUT ANY WARRANTY; without even the implied warranty of
# MERCHANTABILITY or FITNESS FOR A PARTICULAR PURPOSE.  See the
# GNU General Public License for more details.
#
# You should have received a copy of the GNU General Public License
# along with this program. If not, see <http://www.gnu.org/licenses/>.
#
# The example data packaged with this program is licensed under the
# Creative Commons Attribution-NonCommercial-ShareAlike 4.0
# International (CC BY-NC-SA 4.0) License. You should have received a
# copy of the Creative Commons Attribution-NonCommercial-ShareAlike 4.0
# International (CC BY-NC-SA 4.0) License along with the data. If not,
# see <https://creativecommons.org/licenses/by-nc-sa/4.0/> for details.
#
# When using the toolkit for scientific publications, please cite the
# articles listed in README.markdown. They can also be found in
# citations.bib in BibTeX format.
#
"""
This is the main GUI class for SATKIT.
"""

from argparse import Namespace
import csv
import logging
from contextlib import closing
from copy import deepcopy
from pathlib import Path

import numpy as np
import matplotlib
import matplotlib.pyplot as plt
from matplotlib.backends.backend_qt5agg import \
    FigureCanvasQTAgg as FigureCanvas
# Plotting functions and hooks for GUI
from matplotlib.figure import Figure
from matplotlib.widgets import MultiCursor
# GUI functionality
from PyQt5.QtCore import QCoreApplication, Qt
from PyQt5.QtGui import QIntValidator, QKeySequence
from PyQt5.QtWidgets import QFileDialog, QShortcut
from PyQt5.uic import loadUiType

from satkit.data_structures import Session
from satkit.configuration import (
    Configuration
)
from satkit.export import (
    export_aggregate_image_and_meta,
    export_distance_matrix_and_meta,
    export_session_and_recording_meta, export_ultrasound_frame_and_meta
)
from satkit.gui import (
    BoundaryAnimator, ImageSaveDialog, ListSaveDialog,
    ReplaceDialog
)
from satkit.plot_and_publish import (
    get_colors_in_sequence,
    mark_peaks, plot_spline, plot_satgrid_tier, plot_spectrogram,
    plot_timeseries, plot_wav
)
from satkit.plot_and_publish.plot import plot_spectrogram2
from satkit.save_and_load import (
    save_recording_session, load_recording_session
)
from satkit.ui_callbacks import UiCallbacks

# Load the GUI layout generated with QtDesigner.
Ui_MainWindow, QMainWindow = loadUiType('satkit/gui/qt_annotator.ui')

_logger = logging.getLogger('satkit.qt_annotator')


def setup_qtannotator_ui_callbacks():
    """
    Register UI callback functions.
    """
    UiCallbacks.register_overwrite_confirmation_callback(
        ReplaceDialog.confirm_overwrite)


class PdQtAnnotator(QMainWindow, Ui_MainWindow):
    """
    Qt_Annotator_Window is a GUI class for annotating PD curves.

    The annotator works with PD curves and allows
    selection of a single points (labelled as pdOnset in the saved file).
    The GUI also displays the waveform, and if TextGrids
    are provided, the acoustic segment boundaries.
    """

    default_categories = ['Stable', 'Hesitation', 'Chaos', 'No data',
                          'Not set']

    default_tongue_positions = ['High', 'Low', 'Other / Not visible']

    def __init__(
            self,
            recording_session: Session,
            args: Namespace,
            config: Configuration,
            xlim: tuple[float, float] = (-0.25, 1.5),
            categories: list[str] | None = None,
            pickle_filename: Path | str | None = None
    ):
        super().__init__()
        self.setupUi(self)

        setup_qtannotator_ui_callbacks()

        self.session = recording_session
        self.recordings = recording_session.recordings
        self.index = 0
        self.max_index = len(self.recordings)

        self.commandline_args = args
        self.display_tongue = args.displayTongue

        self.main_config = config.main_config
        self.gui_config = config.gui_config

        if categories is None:
            self.categories = PdQtAnnotator.default_categories
        else:
            self.categories = categories
        self.tongue_positions = PdQtAnnotator.default_tongue_positions
        self._add_annotations()

        self.pickle_filename = pickle_filename

        #
        # Menu actions and shortcuts
        #
        self.close_window_shortcut = QShortcut(
            QKeySequence(self.tr("Ctrl+W", "File|Quit")), self)
        self.close_window_shortcut.activated.connect(self.quit)

        # self.export_figure_shortcut = QShortcut(QKeySequence(
        #     self.tr("Ctrl+E", "File|Export figure...")), self)
        # self.export_figure_shortcut.activated.connect(self.export_figure)

        self.action_open.triggered.connect(self.open)
        self.action_save_all.triggered.connect(self.save_all)
        self.action_save_current_textgrid.triggered.connect(self.save_textgrid)
        self.action_save_all_textgrids.triggered.connect(
            self.save_all_textgrids)
        # self.actionSaveToPickle.triggered.connect(self.save_to_pickle)

        self.action_export_aggregate_images.triggered.connect(
            self.export_aggregate_image)
        self.action_export_annotations_and_metadata.triggered.connect(
            self.export_annotations_and_metadata)
        self.action_export_distance_matrices.triggered.connect(
            self.export_distance_matrix)
        self.action_export_main_figure.triggered.connect(self.export_figure)
        self.action_export_ultrasound_frame.triggered.connect(
            self.export_ultrasound_frame)

        self.actionNext.triggered.connect(self.next)
        self.actionPrevious.triggered.connect(self.prev)

        self.actionNext_Frame.triggered.connect(self.next_frame)
        self.actionPrevious_Frame.triggered.connect(self.previous_frame)

        self.action_quit.triggered.connect(self.quit)

        #
        # GUI buttons
        #
        self.nextButton.clicked.connect(self.next)
        self.prevButton.clicked.connect(self.prev)
        self.saveButton.clicked.connect(self.save_all)
        self.exportButton.clicked.connect(
            self.export_annotations_and_metadata)

        go_validator = QIntValidator(1, self.max_index + 1, self)
        self.goLineEdit.setValidator(go_validator)
        self.goButton.clicked.connect(self.go_to_recording)
        self.goLineEdit.returnPressed.connect(self.go_to_recording)

        # TODO: add recording list to the display and highlight current
        # recording

        # self.categoryRB_1.toggled.connect(self.pd_category_cb)
        # self.categoryRB_2.toggled.connect(self.pd_category_cb)
        # self.categoryRB_3.toggled.connect(self.pd_category_cb)
        # self.categoryRB_4.toggled.connect(self.pd_category_cb)
        # self.categoryRB_5.toggled.connect(self.pd_category_cb)

        self.positionRB_1.toggled.connect(self.tongue_position_cb)
        self.positionRB_2.toggled.connect(self.tongue_position_cb)
        self.positionRB_3.toggled.connect(self.tongue_position_cb)
        self.position_rbs = {
            self.positionRB_1.text(): self.positionRB_1,
            self.positionRB_2.text(): self.positionRB_2,
            self.positionRB_3.text(): self.positionRB_3
        }

        # plt.style.use('dark_background')
        plt.style.use('tableau-colorblind10')
        self.figure = Figure()
        self.canvas = FigureCanvas(self.figure)
        self.mplWindowVerticalLayout.addWidget(self.canvas)
        self.data_axes = []
        self.tier_axes = []
        self.animators = []

        self.shift_is_held = False
        # self.cid_key_press = self.figure.canvas.mpl_connect(
        #     'key_press_event', self.on_key_press)
        # self.cid_key_release = self.figure.canvas.mpl_connect(
        #     'key_release_event', self.on_key_release)

        matplotlib.rcParams.update(
            {'font.size': self.gui_config.default_font_size}
        )

        self.xlim = xlim

        height_ratios = [self.gui_config.data_and_tier_height_ratios.data,
                         self.gui_config.data_and_tier_height_ratios.tier]
        self.main_grid_spec = self.figure.add_gridspec(
            nrows=2,
            ncols=1,
            hspace=0,
            wspace=0,
            height_ratios=height_ratios)
        self.tier_grid_spec = None

        number_of_data_axes = self.gui_config.number_of_data_axes
        self.data_grid_spec = self.main_grid_spec[0].subgridspec(
            number_of_data_axes, 1, hspace=0, wspace=0)

        data_axes_params = None
        if self.gui_config.general_axes_params:
            general_axes_params = self.gui_config.general_axes_params
            if general_axes_params is not None:
                data_axes_params = general_axes_params

        for i, axes_name in enumerate(self.gui_config.data_axes):
            # There used to be a 'global' axes which has been moved to
            # 'general_axes_params' this may still cause problems with old
            # config files and should be fixed in them, not here.
            sharex = False
            if self.gui_config.data_axes[axes_name].sharex:
                sharex = self.gui_config.data_axes[axes_name].sharex
            elif (data_axes_params is not None and
                  data_axes_params.sharex is not None):
                sharex = data_axes_params.sharex

            if i != 0 and sharex:
                self.data_axes.append(
                    self.figure.add_subplot(
                        self.data_grid_spec[i],
                        sharex=self.data_axes[0]))
            else:
                self.data_axes.append(
                    self.figure.add_subplot(
                        self.data_grid_spec[i]))

        self.ultra_fig = Figure()
        self.ultra_canvas = FigureCanvas(self.ultra_fig)
        self.verticalLayout_6.addWidget(self.ultra_canvas)
        self.ultra_axes = self.ultra_fig.add_axes((0, 0, 1, 1))

        if not self.current.excluded:
            self.draw_plots()
        else:
            self.display_exclusion()

        self.figure.align_ylabels()

        self.multicursor = None

        self.show()
        self.ultra_canvas.draw()
        self.update()

    @property
    def current(self):
        """Current recording index."""
        return self.recordings[self.index]

    @property
    def default_annotations(self):
        """List default annotations and their default values as a dict."""
        return {
            'pdCategory': self.categories[-1],
            'tonguePosition': self.tongue_positions[-1],
            'selected_time': -1.0,
            'selection_index': -1,
        }

    def _add_annotations(self):
        """Add the annotations."""
        for recording in self.recordings:
            if recording.annotations:
                recording.annotations = dict(
                    list(self.default_annotations.items()) +
                    list(recording.annotations.items()))
            else:
                recording.annotations = deepcopy(self.default_annotations)

    def _get_title(self):
        """
        Private helper function for generating the title.
        """
        text = 'Recording: ' + str(self.index + 1) + '/' + str(self.max_index)
        text += ', prompt: ' + self.current.metadata.prompt
        return text

    def _get_long_title(self):
        """
        Private helper function for generating a longer title for a figure.
        """
        text = 'Recording: ' + str(self.index + 1) + '/' + str(self.max_index)
        text += ', Speaker: ' + str(self.current.metadata.participant_id)
        text += ', prompt: ' + self.current.metadata.prompt
        return text

    def clear_axes(self):
        """Clear data axes of this annotator."""
        for axes in self.data_axes:
            axes.cla()

    def update(self):
        """
        Updates the graphs but not the buttons.
        """
        self.clear_axes()
        self.draw_plots()
        self.multicursor = MultiCursor(
            self.canvas,
            axes=self.data_axes + self.tier_axes,
            color='deepskyblue', linestyle="--", lw=1)
        self.figure.canvas.draw()

        if self.display_tongue:
            _logger.debug("Drawing ultra frame in update")
            self.draw_ultra_frame()

    def update_ui(self):
        """
        Updates parts of the UI outwith the graphs.
        """
        position_annotation = self.current.annotations['tonguePosition']
        if position_annotation in self.position_rbs:
            button_to_activate = self.position_rbs[position_annotation]
            button_to_activate.setChecked(True)

        self.goLineEdit.setText(str(self.index + 1))

    def plot_modality_axes(
            self,
            axes_number: int,
            axes_name: str,
            zero_offset: float = 0,
            ylim: list[float, float] | None = None
    ) -> None:
        """
        Plot modalities on a data_axes.

        Parameters
        ----------
        axes_number : int
            Which axes, counting from top.
        axes_name : str
            What should the axes be called. This will be the y_label.
        zero_offset : Optional[float], optional
            Where do we set 0 in time in relation to the audio, by default 0
        ylim : Optional[list[float, float]], optional
            y limits, by default None
        """
        axes_params = self.gui_config.data_axes[axes_name]
        data_axes_params = self.gui_config.general_axes_params.data_axes
        plot_modality_names = axes_params.modalities

        if ylim is None:
            if data_axes_params is None and axes_params is None:
                ylim = (-0.05, 1.05)
            elif data_axes_params.ylim is None and axes_params.ylim is None:
                if not data_axes_params.auto_ylim and not axes_params.auto_ylim:
                    ylim = (-0.05, 1.05)
                else:
                    ylim = None
            elif axes_params.ylim is None:
                ylim = data_axes_params.ylim
            else:
                ylim = axes_params.ylim

        y_offset = 0
        if axes_params.y_offset is not None:
            y_offset = axes_params.y_offset
            ylim_adjustment = y_offset * len(plot_modality_names)
            if y_offset > 0:
                ylim = (ylim[0], ylim[1] + ylim_adjustment)
            else:
                ylim = (ylim[0] + ylim_adjustment, ylim[1])

        if axes_params.colors_in_sequence:
            colors = get_colors_in_sequence(len(plot_modality_names))
        else:
            colors = None
        for i, name in enumerate(plot_modality_names):
            modality = self.current.modalities[name]
            plot_timeseries(
                self.data_axes[axes_number],
                modality.data,
                modality.timevector - zero_offset,
                self.xlim,
                ylim=ylim,
                color=colors[i],
                linestyle=(0, (i + 1, i + 1)),
<<<<<<< HEAD
                normalise=axes_params.normalisation,
                y_offset=i * y_offset,
                sampling_step=i + 1,
=======
                normalise=axes_params.normalise,
                y_offset=i * y_offset,
                label=modality.format_legend(
                    index=i,
                    format_strings=axes_params.modality_names
                )
>>>>>>> 677ca048
            )
            if axes_params.mark_peaks:
                mark_peaks(self.data_axes[axes_number],
                           modality,
                           self.xlim,
                           display_prominence_values=True,
                           time_offset=zero_offset)
            self.data_axes[axes_number].set_ylabel(axes_name)

<<<<<<< HEAD
        if axes_params.modality_names:
            self.data_axes[axes_number].legend(
                loc='upper left',
                labels=axes_params.modality_names
            )
        else:
            self.data_axes[axes_number].legend(
                loc='upper left',
                labels=axes_params.modalities
=======
        if axes_params.legend:
            self.data_axes[axes_number].legend(
                loc='upper left',
>>>>>>> 677ca048
            )

    def display_exclusion(self):
        """
        Updates title and graphs to show this Recording is excluded.
        """
        self.data_axes[0].set_title(
            self._get_title() + "\nNOTE: This recording has been excluded.")

    def draw_plots(self):
        """
        Updates title and graphs. Called by self.update().
        """
        if self.current.excluded:
            self.display_exclusion()

        if 'MonoAudio' in self.current.modalities:
            self.data_axes[0].set_title(self._get_long_title())
        else:
            self.data_axes[0].set_title(
                self._get_long_title() + "\nNOTE: Audio missing.")
            return

        for axes in self.tier_axes:
            axes.remove()
        self.tier_axes = []
        if self.current.satgrid:
            nro_tiers = len(self.current.satgrid)
            self.tier_grid_spec = self.main_grid_spec[1].subgridspec(
                nro_tiers, 1, hspace=0, wspace=0)
            for axes_counter, tier in enumerate(self.current.textgrid):
                axes = self.figure.add_subplot(
                    self.tier_grid_spec[axes_counter],
                    sharex=self.data_axes[0])
                axes.set_yticks([])
                self.tier_axes.append(axes)

        for axes in self.data_axes:
            axes.xaxis.set_tick_params(bottom=False, labelbottom=False)

        for axes in self.tier_axes[:-1]:
            axes.xaxis.set_tick_params(bottom=False, labelbottom=False)

        if 'MonoAudio' not in self.current.modalities:
            return

        audio = self.current.modalities['MonoAudio']
        if audio.go_signal is None:
            stimulus_onset = 0
        else:
            stimulus_onset = audio.go_signal

        wav = audio.data
        wav_time = audio.timevector - stimulus_onset

        self.xlim = (-.25, 1.5)
        if self.gui_config.xlim is not None:
            self.xlim = self.gui_config.xlim
        elif self.gui_config.auto_xlim:
            x_minimums = []
            x_maximums = []
            modalities_to_check = self.gui_config.plotted_modality_names()
            modalities_to_check.add("MonoAudio")
            for name in modalities_to_check:
                if name in self.current:
                    x_minimums.append(
                        self.current[name].timevector[0] - stimulus_onset)
                    x_maximums.append(
                        self.current[name].timevector[-1] - stimulus_onset)
            self.xlim = (np.min(x_minimums)-.05, np.max(x_maximums)+.05)

        axes_counter = 0
        for axes_name in self.gui_config.data_axes:
            match axes_name:
                case "spectrogram":
                    if self.gui_config.data_axes[axes_name].ylim is not None:
                        ylim = self.gui_config.data_axes[axes_name].ylim
                    else:
                        ylim = (0, 10500)
                    plot_spectrogram(self.data_axes[axes_counter],
                                     waveform=wav,
                                     ylim=ylim,
                                     sampling_frequency=audio.sampling_rate,
                                     extent_on_x=(wav_time[0], wav_time[-1]))
                case "spectrogram2":
                    if self.gui_config.data_axes[axes_name].ylim is not None:
                        ylim = self.gui_config.data_axes[axes_name].ylim
                    else:
                        ylim = (0, 10500)
                    plot_spectrogram2(
                        self.data_axes[axes_counter],
                        waveform=wav,
                        ylim=ylim,
                        sampling_frequency=audio.sampling_rate,
                        extent_on_x=(wav_time[0], wav_time[-1]))
                # TODO: figure out if this should be just completely removed.
                # looks like some old experiment.
                # add `image =` to spectrogram2 to make this work:
                # case "spectrogram distro":
                #     spectrum_data = image.get_array().flatten()
                #     ic(np.min(spectrum_data), np.max(spectrum_data))
                #     self.data_axes[axes_counter].hist(
                #         spectrum_data, bins=200)
                #     ic(np.quantile(spectrum_data,
                #        [.3, .4, .5, .6, .7, .8, .9, 1]))
                case "wav":
                    plot_wav(ax=self.data_axes[axes_counter],
                             waveform=wav,
                             wav_time=wav_time,
                             xlim=self.xlim)
                case _:
                    if not self.current.excluded:
                        self.plot_modality_axes(
                            axes_number=axes_counter,
                            axes_name=axes_name,
                            zero_offset=stimulus_onset,
                            ylim=self.gui_config.data_axes[axes_name].ylim,
                        )
            axes_counter += 1

        # self.data_axes[0].legend(
        #     loc='upper left')

        # TODO: the sync is iffy with this one, but plotting a pd spectrum is
        # still a good idea. Just need to get the FFT parameters tuned - if
        # that's even possible.
        # plot_spectrogram(self.data_axes[1],
        #                  waveform=l1.data,
        #                  ylim=(0, 60),
        #                  sampling_frequency=l1.sampling_rate,
        #                  noverlap=98, NFFT=100,
        #                  #  xtent_on_x=[-1, 1])  # ,
        #                  xtent_on_x=[ultra_time[0], ultra_time[-1]])  # ,

        # segment_line = None
        self.animators = []
        iterator = zip(self.current.satgrid.items(),
                       self.tier_axes, strict=True)
        for (name, tier), axis in iterator:
            boundaries_by_axis = []

            # boundary_set, segment_line = plot_satgrid_tier(
            boundary_set, _ = plot_satgrid_tier(
                axis, tier, time_offset=stimulus_onset, text_y=.5)
            boundaries_by_axis.append(boundary_set)
            axis.set_ylabel(
                name, rotation=0, horizontalalignment="right",
                verticalalignment="center")
            axis.set_xlim(self.xlim)
            if name in self.gui_config.pervasive_tiers:
                for data_axis in self.data_axes:
                    boundary_set = plot_satgrid_tier(
                        data_axis, tier, time_offset=stimulus_onset,
                        draw_text=False)[0]
                    boundaries_by_axis.append(boundary_set)

            # Change rows to be individual boundaries instead of axis. This
            # makes it possible to create animators for each boundary as
            # represented by multiple lines on different axes.
            boundaries_by_boundary = list(map(list, zip(*boundaries_by_axis)))

            for boundaries, interval in zip(
                    boundaries_by_boundary, tier, strict=True):
                animator = BoundaryAnimator(
                    main_window=self,
                    boundaries=boundaries,
                    segment=interval,
                    epsilon=self.main_config.epsilon,
                    time_offset=stimulus_onset)
                animator.connect()
                self.animators.append(animator)
        if self.tier_axes:
            self.tier_axes[-1].set_xlabel("Time (s), go-signal at 0 s.")

        self.figure.tight_layout()

        if self.current.annotations['selected_time'] > -1:
            for axes in self.data_axes:
                axes.axvline(x=self.current.annotations['selected_time'],
                             linestyle=':', color="deepskyblue", lw=1)
            self.data_axes[-1].axvline(
                x=self.current.annotations['selected_time'],
                linestyle=':', color="white", lw=1)
            for axes in self.tier_axes:
                axes.axvline(x=self.current.annotations['selected_time'],
                             linestyle=':', color="deepskyblue", lw=1)

    def draw_ultra_frame(self):
        """
        Display an already interpolated ultrasound frame.
        """
        if self.current.annotations['selection_index'] == -1:
            self.action_export_ultrasound_frame.setEnabled(False)
            self.ultra_axes.clear()
            image_name = 'AggregateImage mean on RawUltrasound'
            if image_name in self.current.statistics:
                stat = self.current.statistics[image_name]
                image = stat.data
                self.ultra_axes.imshow(
                    image, interpolation='nearest', cmap='gray',
                    extent=(-image.shape[1] / 2 - .5, image.shape[1] / 2 + .5,
                            -.5, image.shape[0] + .5))
        elif self.current.annotations['selection_index'] >= 0:
            self.action_export_ultrasound_frame.setEnabled(True)
            self.ultra_axes.clear()
            index = self.current.annotations['selection_index']

            ultrasound = self.current.modalities['RawUltrasound']
            image = ultrasound.interpolated_image(index)

            self.ultra_axes.imshow(
                image, interpolation='nearest', cmap='gray',
                extent=(-image.shape[1] / 2 - .5, image.shape[1] / 2 + .5,
                        -.5, image.shape[0] + .5))

            if 'Splines' in self.current.modalities:
                splines = self.current.modalities['Splines']
                index = self.current.annotations['selection_index']
                ultra = self.current.modalities['RawUltrasound']
                timestamp = ultra.timevector[index]

                spline_index = np.argmin(
                    np.abs(splines.timevector - timestamp))

                # TODO: move this to reading splines/end of loading and make
                # the system warn the user when there is a creeping
                # discrepancy. also make it an integration test where
                # spline_test_token1 gets run and triggers this
                # ic(splines.timevector)
                # ic(ultra.timevector[:len(splines.timevector)])
                # time_diff = splines.timevector - \
                #     ultra.timevector[:len(splines.timevector)]
                # ic(np.diff(time_diff, n=1))
                # ic(np.max(np.abs(np.diff(time_diff, n=1))))

                epsilon = max((self.main_config.epsilon, splines.time_precision))
                min_difference = abs(
                    splines.timevector[spline_index] - timestamp)
                # maybe this instead when loading data
                # str(number)[::-1].find('.') -> precision

                # ic(epsilon, splines.timevector[spline_index] - timestamp)
                # ic(splines.timevector[spline_index], timestamp)
                if min_difference > epsilon:
                    _logger.info("Splines out of synch in %s.",
                                 self.current.basename)
                    _logger.info("Minimal difference: %f, epsilon: %f",
                                 min_difference, epsilon)

                spline_config = self.session.metadata.spline_config
                if spline_config.data_config:
                    limits = spline_config.data_config.ignore_points
                    plot_spline(self.ultra_axes,
                                splines.cartesian_spline(spline_index),
                                limits=limits)
                else:
                    plot_spline(self.ultra_axes,
                                splines.cartesian_spline(spline_index))
            else:
                _logger.info("No splines")
        self.ultra_canvas.draw()

    def draw_raw_ultra_frame(self):
        """
        Interpolate and display a raw ultrasound frame.
        """
        if self.current.annotations['selection_index'] > -1:
            self.action_export_ultrasound_frame.setEnabled(True)
            ind = self.current.annotations['selection_index']
            array = self.current.modalities['RawUltrasound'].data[ind, :, :]
        else:
            self.action_export_ultrasound_frame.setEnabled(False)
            if self.current.statistics['Aggregate mean on RawUltrasound']:
                array = self.current.modalities[
                    'Aggregate mean on RawUltrasound'].data
            else:
                array = self.current.modalities['RawUltrasound'].data[1, :, :]
        array = np.transpose(array)
        array = np.flip(array, 0).copy()
        array = array.astype(np.int8)
        self.ultra_axes.imshow(array, interpolation='nearest', cmap='gray')
        self.ultra_canvas.draw()

    def next(self):
        """
        Callback function for the Next button.
        Increases cursor index, updates the view.
        """
        if self.index < self.max_index - 1:
            # TODO: make it possible to select which modalities get their
            # memory released
            if 'RawUltrasound' in self.current.modalities:
                self.current.modalities['RawUltrasound'].data = None
            self.index += 1
            self.update()
            self.update_ui()

    def _update_pd_onset(self):
        audio = self.current.modalities['MonoAudio']
        if audio.go_signal is None:
            stimulus_onset = 0
        else:
            stimulus_onset = audio.go_signal

        if 'PD l1 on RawUltrasound' in self.current.modalities:
            pd_metrics = self.current.modalities['PD l1 on RawUltrasound']
            ultra_time = pd_metrics.timevector - stimulus_onset
            index = self.current.annotations['selection_index']
            self.current.annotations['selected_time'] = ultra_time[index]

    def next_frame(self):
        """
        Move the data cursor to the next frame.
        """
        if 'PD l1 on RawUltrasound' not in self.current.modalities:
            return

        selection_index = self.current.annotations['selection_index']
        pd = self.current.modalities['PD l1 on RawUltrasound']
        data_length = pd.data.size
        if -1 < selection_index < data_length:
            self.current.annotations['selection_index'] += 1
            _logger.debug(
                "next frame: %d",
                (self.current.annotations['selection_index']))
            self._update_pd_onset()
            self.update()
            self.update_ui()

    def previous_frame(self):
        """
        Move the data cursor to the previous frame.
        """
        if self.current.annotations['selection_index'] > 0:
            self.current.annotations['selection_index'] -= 1
            _logger.debug(
                "previous frame: %d",
                (self.current.annotations['selection_index']))
            self._update_pd_onset()
            self.update()
            self.update_ui()

    def prev(self):
        """
        Callback function for the Previous button.
        Decreases cursor index, updates the view.
        """
        if self.index > 0:
            self.current.modalities['RawUltrasound'].data = None
            self.index -= 1
            self.update()
            self.update_ui()

    def go_to_recording(self):
        """
        Go to a recording specified in the goLineEdit text input field.
        """
        index_to_jump_to = int(self.goLineEdit.text()) - 1

        if 0 <= index_to_jump_to < len(self.session):
            self.current.modalities['RawUltrasound'].data = None
            self.index = index_to_jump_to
            self.update()
            self.update_ui()

    def quit(self):
        """
        Quit the app.
        """
        QCoreApplication.quit()

    def open(self):
        """
        Open either SATKIT saved data or import new data.
        """
        directory = QFileDialog.getExistingDirectory(
            self, caption="Open directory", directory='.')
        if directory:
            self.session = load_recording_session(
                directory=directory)
            self.recordings = self.session.recordings
            self.index = 0
            self.max_index = len(self.recordings)
            self._add_annotations()
            self.update()

    def open_file(self):
        """
        Open either SATKIT saved data or import new data.
        """
        filename = QFileDialog.getOpenFileName(
            self, caption="Open file", directory='.',
            filter="SATKIT files (*.satkit_meta)")
        _logger.warning(
            "Don't yet know how to open a file "
            "even though I know the name is %s.", filename)

    def save_all(self):
        """
        Save derived modalities and annotations.
        """
        # TODO 1.0: write a call back for asking for overwrite confirmation.
        save_recording_session(self.session)

    def save_to_pickle(self):
        """
        Save the recordings into a pickle file.
        """
        if not self.pickle_filename:
            (self.pickle_filename, _) = QFileDialog.getSaveFileName(
                self, 'Save file', directory='.',
                filter="Pickle files (*.pickle)")
        if self.pickle_filename:
            _logger.info(
                "Pickling is currently disabled. Did NOT write file %s.",
                self.pickle_filename)
            # satkit_io.save2pickle(
            #     self.recordings,
            #     self.pickle_filename)
            # _qt_annotator_logger.info(
            #     "Wrote data to file {file}.", file = self.pickle_filename)

    def save_textgrid(self):
        """
        Save the current TextGrid.
        """
        # TODO 1.0: write a call back for asking for overwrite confirmation.
        if not self.current.textgrid_path:
            (self.current.textgrid_path, _) = QFileDialog.getSaveFileName(
                self, 'Save TextGrid', directory='.',
                filter="TextGrid files (*.TextGrid)")
        if self.current.textgrid_path and self.current.satgrid:
            file = self.current.textgrid_path
            with open(file, 'w', encoding='utf-8') as outfile:
                outfile.write(self.current.satgrid.format_long())
            _logger.info(
                "Wrote TextGrid to file %s.",
                str(self.current.textgrid_path))

    def save_all_textgrids(self):
        """
        Save the all TextGrids in this Session.
        """
        # TODO 1.0: write a call back for asking for overwrite confirmation.
        for recording in self.session:
            if not recording.textgrid_path:
                # TODO: This will be SUPER ANNOYING when there are a lot of
                # recordings. Instead, ask for the directory to save in. In any
                # case needs to be reworked when SATKIT files no longer live
                # with the recorded data.
                (recording.textgrid_path, _) = QFileDialog.getSaveFileName(
                    self, 'Save TextGrid', directory='.',
                    filter="TextGrid files (*.TextGrid)")
            if recording.textgrid_path and recording.satgrid:
                file = recording.textgrid_path
                with open(file, 'w', encoding='utf-8') as outfile:
                    outfile.write(recording.satgrid.format_long())
                _logger.info(
                    "Wrote TextGrid to file %s.",
                    str(recording.textgrid_path))

    def export_figure(self):
        """
        Callback method to export the current figure in any supported format.

        Opens a filedialog to ask for the filename. Save format is determined
        by file extension.
        """
        suggested_path = Path.cwd() / "Satkit_figure.png"
        filename, _ = ImageSaveDialog.get_selection(
            name="Export the main figure",
            save_path=suggested_path,
            parent=self,
        )
        if filename is not None:
            self.figure.savefig(filename, bbox_inches='tight', pad_inches=0.05)
            export_session_and_recording_meta(
                filename=filename, session=self.session, recording=self.current,
                description="main GUI figure"
            )

    def export_ultrasound_frame(self) -> None:
        """
        Export the currently selected ultrasound frame and its meta data.

        The metadata is written to a separate `.txt` file of the same name as
        the image file.
        """
        # TODO: Add a check that grays out the export ultrasound figure when one
        # isn't available.

        if self.current.annotations['selection_index'] >= 0:
            suggested_path = Path.cwd() / "Raw_ultrasound_frame.png"
            path, options = ImageSaveDialog.get_selection(
                name="Export ultrasound frame",
                save_path=suggested_path,
                parent=self,
                options={'Export interpolated frame': True}
            )
            if path is None:
                return

            if options['Export interpolated frame']:
                ultrasound_modality = self.current['RawUltrasound']
                interpolation_params = ultrasound_modality.interpolation_params
            else:
                interpolation_params = None

            export_ultrasound_frame_and_meta(
                filepath=path,
                session=self.session,
                recording=self.current,
                selection_index=self.current.annotations['selection_index'],
                selection_time=self.current.annotations['selected_time'],
                ultrasound=self.current['RawUltrasound'],
                interpolation_params=interpolation_params
            )

    def export_aggregate_image(self) -> None:
        """
        Export AggregateImages connected with the current recording.
        
        The metadata is written to a separate `.txt` file of the same name as
        the corresponding image file.
        """
        statistics_names = self.current.statistics.keys()
        choice_list = [
            name for name in statistics_names if 'AggregateImage' in name]
        image_list, path, export_interpolated = ListSaveDialog.get_selection(
            name="Export AggregateImages",
            item_names=choice_list,
            parent=self,
            option_label='Export interpolated image'
        )
        if image_list is None:
            return

        if export_interpolated:
            ultrasound = "RawUltrasound"
            ultrasound_modality = next(
                recording[ultrasound] for recording in self.session
                if ultrasound in recording
            )
            interpolation_params = ultrasound_modality.interpolation_params
        else:
            interpolation_params = None

        for image in image_list:
            export_aggregate_image_and_meta(
                image=self.current.statistics[image],
                session=self.session,
                recording=self.current,
                path=path,
                interpolation_params=interpolation_params,
            )

    def export_distance_matrix(self) -> None:
        """
        Export DistanceMatrices connected with the current session.

        The metadata is written to a separate `.txt` file of the same name as
        the corresponding image file.
        """
        statistics_names = self.session.statistics.keys()
        choice_list = [
            name for name in statistics_names if 'DistanceMatrix' in name]
        matrix_list, path, _ = ListSaveDialog.get_selection(
            name="Export DistanceMatrices",
            item_names=choice_list,
            parent=self,
        )
        if matrix_list is None:
            return

        for matrix in matrix_list:
            export_distance_matrix_and_meta(
                matrix=self.session.statistics[matrix],
                session=self.session,
                path=path)

    def export_annotations_and_metadata(self) -> None:
        """
        Export annotations and some other meta data.
        """
        (filename, _) = QFileDialog.getSaveFileName(
            self, 'Save file', directory='.', filter="CSV files (*.csv)")

        if not filename:
            return

        vowels = ['a', 'A', 'e', 'E', 'i', 'I',
                  'o', 'O', 'u', '@', "@`", 'OI', 'V']
        fieldnames = ['basename', 'date_and_time', 'prompt', 'C1', 'C1_dur',
                      'word_dur', 'first_sound',
                      'first_sound_type', 'first_sound_dur', 'AAI']
        fieldnames.extend(self.default_annotations.keys())
        csv.register_dialect('tabseparated', delimiter='\t',
                             quoting=csv.QUOTE_NONE)

        with closing(open(filename, 'w', encoding='utf-8')) as csvfile:
            writer = csv.DictWriter(csvfile, fieldnames, extrasaction='ignore',
                                    dialect='tabseparated')

            writer.writeheader()
            for recording in self.recordings:
                annotations = recording.annotations.copy()
                annotations['basename'] = recording.basename
                annotations['date_and_time'] = (
                    recording.metadata.time_of_recording)
                annotations['prompt'] = recording.metadata.prompt
                annotations['word'] = recording.metadata.prompt.split()[0]

                word_dur = -1.0
                acoustic_onset = -1.0
                if 'word' in recording.textgrid:
                    for interval in recording.textgrid['word']:
                        # change this to access the phonemeDict and
                        # check for included words, then search for
                        # phonemes based on the same
                        if interval.text == "":
                            continue

                        # Before 1.0: check if there is a duration to use here.
                        # and maybe make this more intelligent by selecting
                        # purposefully the last non-empty first and taking the
                        # duration?
                        word_dur = interval.dur
                        stimulus_onset = (
                            recording['MonoAudio'].go_signal)
                        acoustic_onset = interval.xmin - stimulus_onset
                        break
                    annotations['word_dur'] = word_dur
                else:
                    annotations['word_dur'] = -1.0

                if acoustic_onset < 0 or annotations['selected_time'] < 0:
                    aai = -1.0
                else:
                    aai = acoustic_onset - annotations['selected_time']
                annotations['AAI'] = aai

                first_sound_dur = -1.0
                first_sound = ""
                if 'segment' in recording.textgrid:
                    for interval in recording.textgrid['segment']:
                        if interval.text and interval.text != 'beep':
                            first_sound_dur = interval.dur
                            first_sound = interval.text
                            break
                annotations['first_sound_dur'] = first_sound_dur
                annotations['first_sound'] = first_sound
                if first_sound in vowels:
                    annotations['first_sound_type'] = 'V'
                else:
                    annotations['first_sound_type'] = 'C'

                annotations['C1'] = recording.metadata.prompt[0]
                writer.writerow(annotations)
            _logger.info(
                "Wrote onset data in file %s.", filename)

    def pd_category_cb(self):
        """
        Callback function for the RadioButton for categorising
        the PD curve.
        """
        radio_button = self.sender()
        if radio_button.isChecked():
            self.current.annotations['pdCategory'] = radio_button.text()

    def tongue_position_cb(self):
        """
        Callback function for the RadioButton for categorising
        the PD curve.
        """
        radio_button = self.sender()
        if radio_button.isChecked():
            self.current.annotations['tonguePosition'] = radio_button.text()

    def onpick(self, event):
        """
        Callback for handling time selection on events.
        """
        if not event.xdata:
            self.current.annotations['selected_time'] = -1
            self.current.annotations['selection_index'] = -1
            self.update()
            return

        subplot = 0
        for i, axes in enumerate(self.data_axes):
            if axes == event.inaxes:
                subplot = i + 1
                break

        _logger.debug(
            "Inside onpick - subplot: %d, x=%f",
            subplot, event.xdata)

        # if subplot == 1:
        #     self.current.annotations['selected_time'] = event.pickx

        audio = self.current.modalities['MonoAudio']
        if audio.go_signal is None:
            stimulus_onset = 0
        else:
            stimulus_onset = audio.go_signal

        timevector = (
            self.current.modalities['PD l1 on RawUltrasound'].timevector)
        distances = np.abs(timevector - stimulus_onset - event.xdata)
        self.current.annotations['selection_index'] = np.argmin(distances)
        self.current.annotations['selected_time'] = event.xdata

        _logger.debug(
            "Inside onpick - subplot: %d, index=%d, x=%f",
            subplot,
            self.current.annotations['selection_index'],
            self.current.annotations['selected_time'])

        self.update()

    def resize_event(self, event):
        """
        Window resize callback.
        """
        self.update()
        QMainWindow.resizeEvent(self, event)

    # noinspection PyPep8Naming
    def keyPressEvent(self, event):
        """
        Key press callback.

        QtPy is silly and wants the callback to have this specific name.
        """
        if event.key() == Qt.Key_Shift:
            self.shift_is_held = True
        if event.key() == Qt.Key_I:
            self.gui_config.auto_xlim = False
            if self.current.annotations['selection_index'] >= 0:
                center = self.current.annotations['selected_time']
            else:
                center = (self.xlim[0] + self.xlim[1]) / 2.0
            length = (self.xlim[1] - self.xlim[0]) * .25
            self.xlim = (center - length, center + length)
            if self.gui_config.xlim is not None:
                self.gui_config.xlim = self.xlim
            self.update()
        elif event.key() == Qt.Key_O:
            self.gui_config.auto_xlim = False
            center = (self.xlim[0] + self.xlim[1]) / 2.0
            length = self.xlim[1] - self.xlim[0]
            self.xlim = (center - length, center + length)
            if self.gui_config.xlim is not None:
                self.gui_config.xlim = self.xlim
            self.update()
        elif event.key() == Qt.Key_A:
            self.gui_config.auto_xlim = True
            self.gui_config.xlim = None
            self.update()

    # noinspection PyPep8Naming
    def keyReleaseEvent(self, event):
        """
        Key release callback.

        QtPy is silly and wants the callback to have this specific name.
        """
        if event.key() == Qt.Key_Shift:
            self.shift_is_held = False<|MERGE_RESOLUTION|>--- conflicted
+++ resolved
@@ -424,18 +424,12 @@
                 ylim=ylim,
                 color=colors[i],
                 linestyle=(0, (i + 1, i + 1)),
-<<<<<<< HEAD
                 normalise=axes_params.normalisation,
-                y_offset=i * y_offset,
-                sampling_step=i + 1,
-=======
-                normalise=axes_params.normalise,
                 y_offset=i * y_offset,
                 label=modality.format_legend(
                     index=i,
                     format_strings=axes_params.modality_names
                 )
->>>>>>> 677ca048
             )
             if axes_params.mark_peaks:
                 mark_peaks(self.data_axes[axes_number],
@@ -445,21 +439,9 @@
                            time_offset=zero_offset)
             self.data_axes[axes_number].set_ylabel(axes_name)
 
-<<<<<<< HEAD
-        if axes_params.modality_names:
-            self.data_axes[axes_number].legend(
-                loc='upper left',
-                labels=axes_params.modality_names
-            )
-        else:
-            self.data_axes[axes_number].legend(
-                loc='upper left',
-                labels=axes_params.modalities
-=======
         if axes_params.legend:
             self.data_axes[axes_number].legend(
                 loc='upper left',
->>>>>>> 677ca048
             )
 
     def display_exclusion(self):
