--- conflicted
+++ resolved
@@ -252,11 +252,7 @@
 
         self.draw_plots()
         self.multicursor = MultiCursor(
-<<<<<<< HEAD
-            self.canvas, 
-=======
-            self.canvas,  
->>>>>>> 09331523
+            self.canvas,
             axes=self.data_axes+self.tier_axes, 
             color='deepskyblue', linestyle="--", lw=1)
         self.fig.canvas.draw()
