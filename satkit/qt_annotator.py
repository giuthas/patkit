#
# Copyright (c) 2019-2022 Pertti Palo, Scott Moisik, Matthew Faytak, and Motoki Saito.
#
# This file is part of Speech Articulation ToolKIT
# (see https://github.com/giuthas/satkit/).
#
# This program is free software: you can redistribute it and/or modify
# it under the terms of the GNU General Public License as published by
# the Free Software Foundation, either version 3 of the License, or
# (at your option) any later version.
#
# This program is distributed in the hope that it will be useful,
# but WITHOUT ANY WARRANTY; without even the implied warranty of
# MERCHANTABILITY or FITNESS FOR A PARTICULAR PURPOSE.  See the
# GNU General Public License for more details.
#
# You should have received a copy of the GNU General Public License
# along with this program. If not, see <http://www.gnu.org/licenses/>.
#
# The example data packaged with this program is licensed under the
# Creative Commons Attribution-NonCommercial-ShareAlike 4.0
# International (CC BY-NC-SA 4.0) License. You should have received a
# copy of the Creative Commons Attribution-NonCommercial-ShareAlike 4.0
# International (CC BY-NC-SA 4.0) License along with the data. If not,
# see <https://creativecommons.org/licenses/by-nc-sa/4.0/> for details.
#
# When using the toolkit for scientific publications, please cite the
# articles listed in README.markdown. They can also be found in
# citations.bib in BibTeX format.
#

# Built in packages
from contextlib import closing
from copy import deepcopy
import csv
import logging

# Numpy
import numpy as np

# GUI functionality
from PyQt5.QtCore import QCoreApplication
from PyQt5.QtWidgets import QFileDialog
from PyQt5.QtGui import QIntValidator
from PyQt5.uic import loadUiType

# Plotting functions and hooks for GUI
from matplotlib.figure import Figure
from matplotlib.backends.backend_qt5agg import (
    FigureCanvasQTAgg as FigureCanvas,
    NavigationToolbar2QT as NavigationToolbar)

# Local modules
#from satkit.annotator import CurveAnnotator, PD_Annotator
from satkit.pd_annd_plot import plot_pd, plot_pd_3d, plot_wav, plot_wav_3D_ultra
import satkit.io as satkit_io

# Load the GUI layout generated with QtDesigner.
Ui_MainWindow, QMainWindow = loadUiType('satkit/qt_annotator.ui')

_qt_annotator_logger = logging.getLogger('satkit.qt_annotator')


class PdQtAnnotator(QMainWindow, Ui_MainWindow):
    """
    Qt_Annotator_Window is a GUI class for annotating PD curves.

    The annotator works with PD curves and allows
    selection of a single points (labelled as pdOnset in the saved file).
    The GUI also displays the waveform, and if TextGrids
    are provided, the acoustic segment boundaries.
    """

    default_categories = ['Stable', 'Hesitation', 'Chaos', 'No data',
                          'Not set']

    default_tongue_positions = ['High', 'Low', 'Other / Not visible']

    @staticmethod
    def line_xdirection_picker(line, mouseevent):
        """
        Find the nearest point in the x (time) direction from the mouseclick in
        data coordinates. Return index of selected point, x and y coordinates of
        the data at that point, and inaxes to enable originating subplot to be
        identified.
        """
        if mouseevent.xdata is None:
            return False, dict()
        xdata = line.get_xdata()
        ydata = line.get_ydata()
        distances = np.abs(xdata - mouseevent.xdata)

        ind = np.argmin(distances)
        # if 1:
        pickx = np.take(xdata, ind)
        picky = np.take(ydata, ind)
        props = dict(ind=ind,
                     pickx=pickx,
                     picky=picky,
                     inaxes=mouseevent.inaxes)
        return True, props
        # else:
        #     return False, dict()

    def __init__(self, recordings, args, xlim=(-0.25, 1.5),
                 categories=None, pickle_filename=None):
        super().__init__()

        self.setupUi(self)

        self.index = 0
        self.max_index = len(recordings)

        self.recordings = recordings
        self.commandlineargs = args
        self.display_tongue = args.displayTongue

        if categories is None:
            self.categories = PdQtAnnotator.default_categories
        else:
            self.categories = categories
        self.tongue_positions = PdQtAnnotator.default_tongue_positions
<<<<<<< HEAD
        self._addAnnotations()
=======
        self._add_annotations()
>>>>>>> 7659c43d

        self.pickle_filename = pickle_filename

        self.fig_dict = {}

        self.fig = Figure()

        self.actionNext.triggered.connect(self.next)
        self.actionPrevious.triggered.connect(self.prev)

        self.actionQuit.triggered.connect(self.quit)

        self.nextButton.clicked.connect(self.next)
        self.prevButton.clicked.connect(self.prev)
        self.saveButton.clicked.connect(self.save)
        self.exportButton.clicked.connect(self.export)

        go_validator = QIntValidator(1, self.max_index + 1, self)
        self.goLineEdit.setValidator(go_validator)
        self.goButton.clicked.connect(self.go_to_recording)

        self.categoryRB_1.toggled.connect(self.pd_category_cb)
        self.categoryRB_2.toggled.connect(self.pd_category_cb)
        self.categoryRB_3.toggled.connect(self.pd_category_cb)
        self.categoryRB_4.toggled.connect(self.pd_category_cb)
        self.categoryRB_5.toggled.connect(self.pd_category_cb)

        self.positionRB_1.toggled.connect(self.tongue_position_cb)
        self.positionRB_2.toggled.connect(self.tongue_position_cb)
        self.positionRB_3.toggled.connect(self.tongue_position_cb)

        self.xlim = xlim
        max_pds = np.zeros(len(self.recordings))
        for i, recording in enumerate(self.recordings):
            if 'PD on RawUltrasound' in recording.modalities:
                max_pds[i] = np.max(recording.modalities['PD on RawUltrasound'].data['pd'])
        self.ylim = (-50, np.max(max_pds)+50)

        #
        # Graphs to be annotated and the waveform for reference.
        #
        # gs = self.fig.add_gridspec(4, 7)
        # self.ax1 = self.fig.add_subplot(gs[0:0+3, 0:0+7])
        # self.ax3 = self.fig.add_subplot(gs[3:3+1, 0:0+7])
        grid_specification = self.fig.add_gridspec(5)
        self.ax1 = self.fig.add_subplot(grid_specification[0:0+4])
        self.ax3 = self.fig.add_subplot(grid_specification[4:4+1])

        self.ultra_fig = Figure()
        self.ultra_axes = self.ultra_fig.add_axes([0, 0, 1, 1])

        self.draw_plots()

        self.fig.align_ylabels()
        self.fig.canvas.mpl_connect('pick_event', self.onpick)

        self.add_mpl_elements()

        self.show()

    @property
    def current(self):
        """Current recording index."""
        return self.recordings[self.index]

    @property
    def default_annotations(self):
        """List default annotations and their default values as a dict."""
        return {
            'pdCategory': self.categories[-1],
            'tonguePosition': self.tongue_positions[-1],
            'pdOnset': -1.0,
            'pdOnsetIndex': -1,
        }

    def _add_annotations(self):
        """Plot the annotations."""
        for recording in self.recordings:
            if recording.annotations:
                recording.annotations = dict(
                    list(self.default_annotations.items()) +
                    list(recording.annotations.items()))
            else:
                recording.annotations = deepcopy(self.default_annotations)

    def _get_title(self):
        """
        Private helper function for generating the title.
        """
        text = 'SATKIT Annotator'
        text += ', prompt: ' + self.current.meta['prompt']
        text += ', token: ' + str(self.index+1) + '/' + str(self.max_index)
        return text

    def clear_axis(self):
<<<<<<< HEAD
        """Clear the axis."""
=======
        """Clear all plotting axis of this annotator."""
>>>>>>> 7659c43d
        self.ax1.cla()
        self.ax3.cla()

    def update(self):
        """
        Updates the graphs but not the buttons.
        """
        self.clear_axis()
        self.remove_mpl_elements()
        self.draw_plots()
        self.add_mpl_elements()
        self.fig.canvas.draw()
        if self.display_tongue:
            self.draw_ultra_frame()

    def update_ui(self):
        """
        Updates parts of the UI outwith the graphs.
        """
        # self.pdCategoryRB.set_active(self.current.annotations['pdCategory'])
        if self.categoryRB_1.text() == self.current.annotations['pdCategory']:
            self.categoryRB_1.setChecked(True)
        if self.categoryRB_2.text() == self.current.annotations['pdCategory']:
            self.categoryRB_2.setChecked(True)
        if self.categoryRB_3.text() == self.current.annotations['pdCategory']:
            self.categoryRB_3.setChecked(True)
        if self.categoryRB_4.text() == self.current.annotations['pdCategory']:
            self.categoryRB_4.setChecked(True)
        if self.categoryRB_5.text() == self.current.annotations['pdCategory']:
            self.categoryRB_5.setChecked(True)

        if self.positionRB_1.text() == self.current.annotations['tonguePosition']:
            self.positionRB_1.setChecked(True)
        if self.positionRB_2.text() == self.current.annotations['tonguePosition']:
            self.positionRB_2.setChecked(True)
        if self.positionRB_3.text() == self.current.annotations['tonguePosition']:
            self.positionRB_3.setChecked(True)

        self.goLineEdit.setText(str(self.index + 1))

    def add_mpl_elements(self):
        """Add matplotlib elements - used also in updating."""
        self.canvas = FigureCanvas(self.fig)
        self.mplWindowVerticalLayout.addWidget(self.canvas)
        self.canvas.draw()
        self.toolbar = NavigationToolbar(self.canvas,
                                         self, coordinates=True)
        self.addToolBar(self.toolbar)

        self.ultra_canvas = FigureCanvas(self.ultra_fig)
        self.verticalLayout_6.addWidget(self.ultra_canvas)
        self.ultra_canvas.draw()

    def remove_mpl_elements(self):
        """Remove matplotlib elements before update."""
        self.mplWindowVerticalLayout.removeWidget(self.canvas)
        self.canvas.close()

        self.mplWindowVerticalLayout.removeWidget(self.toolbar)
        self.toolbar.close()

        self.verticalLayout_6.removeWidget(self.ultra_canvas)
        self.ultra_canvas.close()

    def draw_plots(self):
        """
        Updates title and graphs. Called by self.update().
        """
        self.ax1.set_title(self._get_title())
        self.ax1.axes.xaxis.set_ticklabels([])

        audio = self.current.modalities['MonoAudio']
        stimulus_onset = audio.meta['stimulus_onset']
        wav = audio.data
        wav_time = (audio.timevector - stimulus_onset)

        pd_metrics = self.current.modalities['PD on RawUltrasound']
        ultra_time = pd_metrics.timevector - stimulus_onset

        #self.xlim = [ultra_time[0] - 0.05, ultra_time[-1]+0.05]

        textgrid = self.current.textgrid

        plot_pd(
<<<<<<< HEAD
            self.ax1, pd.data['pd'],
            ultra_time, self.xlim, textgrid, stimulus_onset,
=======
            self.ax1, pd_metrics.data['pd'],
            ultra_time, self.xlim, self.ylim, textgrid, stimulus_onset,
>>>>>>> 7659c43d
            picker=PdQtAnnotator.line_xdirection_picker)
        plot_wav(self.ax3, wav, wav_time, self.xlim,
                 textgrid, stimulus_onset)

        if self.current.annotations['pdOnset'] > -1:
            self.ax1.axvline(x=self.current.annotations['pdOnset'],
                             linestyle=':', color="deepskyblue", lw=1)
            self.ax3.axvline(x=self.current.annotations['pdOnset'],
                             linestyle=':', color="deepskyblue", lw=1)
        if self.display_tongue:
            self.draw_ultra_frame()

    def draw_ultra_frame(self):
        """
        Display an already interpolated ultrasound frame.
        """
        index = 1
        if self.current.annotations['pdOnsetIndex']:
            index = self.current.annotations['pdOnsetIndex']
        image = self.current.modalities['RawUltrasound'].interpolated_image(
            index)
        self.ultra_axes.imshow(image, interpolation='nearest', cmap='gray')

    def draw_raw_ultra_frame(self):
        """
        Interpolate and display a raw ultrasound frame.
        """
        if self.current.annotations['pdOnsetIndex']:
            ind = self.current.annotations['pdOnsetIndex']
            array = self.current.modalities['RawUltrasound'].data[ind, :, :]
        else:
            array = self.current.modalities['RawUltrasound'].data[1, :, :]
        array = np.transpose(array)
        array = np.flip(array, 0).copy()
        array = array.astype(np.int8)
        self.ultra_axes.imshow(array, interpolation='nearest', cmap='gray')

    def next(self):
        """
        Callback function for the Next button.
        Increases cursor index, updates the view.
        """
        if self.index < self.max_index-1:
            # TODO: wrap in a data modalities accessor
            self.current.modalities['RawUltrasound'].data = None
            self.index += 1
            self.update()
            self.update_ui()

    def prev(self):
        """
        Callback function for the Previous button.
        Decreases cursor index, updates the view.
        """
        if self.index > 0:
            # TODO: wrap in a data modalities accessor
            self.current.modalities['RawUltrasound'].data = None
            self.index -= 1
            self.update()
            self.update_ui()

    def go_to_recording(self):
        """
        Go to a recording specified in the goLineEdit text input field.
        """
        self.current.modalities['RawUltrasound'].data = None
        self.index = int(self.goLineEdit.text())-1
        self.update()
        self.update_ui()

    def quit(self):
        """
        Quit the app.
        """
        QCoreApplication.quit()

    def save(self):
        """
        Save the recordings.
        """
        if not self.pickle_filename:
            (self.pickle_filename, _) = QFileDialog.getSaveFileName(
                self, 'Save file', directory='.', filter="Pickle files (*.pickle)")
        if self.pickle_filename:
            satkit_io.save2pickle(
                self.recordings,
                self.pickle_filename)
            _qt_annotator_logger.info(
                "Wrote data to file %s.", self.pickle_filename)

    def export(self):
        """
        Export annotations and some other meta data.
        """
        (filename, _) = QFileDialog.getSaveFileName(
            self, 'Save file', directory='.', filter="CSV files (*.csv)")

        if not filename:
            return

        vowels = ['a', 'A', 'e', 'E', 'i', 'I',
                  'o', 'O', 'u', '@', "@`", 'OI', 'V']
        fieldnames = ['basename', 'date_and_time', 'prompt', 'C1', 'C1_dur',
                      'word_dur', 'first_sound',
                      'first_sound_type', 'first_sound_dur', 'AAI']
        fieldnames.extend(self.default_annotations.keys())
        csv.register_dialect('tabseparated', delimiter='\t',
                             quoting=csv.QUOTE_NONE)

        with closing(open(filename, 'w', encoding="utf8")) as csvfile:
            writer = csv.DictWriter(csvfile, fieldnames, extrasaction='ignore',
                                    dialect='tabseparated')

            writer.writeheader()
            for recording in self.recordings:
                annotations = recording.annotations.copy()
                annotations['basename'] = recording.meta['basename']
                annotations['date_and_time'] = recording.meta['date_and_time']
                annotations['prompt'] = recording.meta['prompt']
                annotations['word'] = recording.meta['prompt'].split()[0]

                word_dur = -1.0
                acoustic_onset = -1.0
                if 'word' in recording.textgrid:
                    for interval in recording.textgrid['word']:
                        # change this to access the phonemeDict and
                        # check for included words, then search for
                        # phonemes based on the same
                        if interval.text == "":
                            continue

                        # Before 1.0: check if there is a duration to use here. and maybe make this
                        # more intelligent by selecting purposefully the last non-empty first and
                        # taking the duration?
                        word_dur = interval.dur
                        stimulus_onset = recording.modalities['MonoAudio'].meta['stimulus_onset']
                        acoustic_onset = interval.xmin - stimulus_onset
                        break
                    annotations['word_dur'] = word_dur
                else:
                    annotations['word_dur'] = -1.0

                if acoustic_onset < 0 or annotations['pdOnset'] < 0:
                    aai = -1.0
                else:
                    aai = acoustic_onset - annotations['pdOnset']
                annotations['AAI'] = aai

                first_sound_dur = -1.0
                first_sound = ""
                if 'segment' in recording.textgrid:
                    for interval in recording.textgrid['segment']:
                        if interval.text and interval.text != 'beep':
                            first_sound_dur = interval.dur
                            first_sound = interval.text
                            break
                annotations['first_sound_dur'] = first_sound_dur
                annotations['first_sound'] = first_sound
                if first_sound in vowels:
                    annotations['first_sound_type'] = 'V'
                else:
                    annotations['first_sound_type'] = 'C'

                annotations['C1'] = recording.meta['prompt'][0]
                writer.writerow(annotations)
            _qt_annotator_logger.info(
                'Wrote onset data in file %s.', filename)

    def pd_category_cb(self):
        """
        Callback funtion for the RadioButton for catogorising
        the PD curve.
        """
        radio_button = self.sender()
        if radio_button.isChecked():
            self.current.annotations['pdCategory'] = radio_button.text()

    def tongue_position_cb(self):
        """
        Callback funtion for the RadioButton for catogorising
        the PD curve.
        """
        radio_button = self.sender()
        if radio_button.isChecked():
            self.current.annotations['tonguePosition'] = radio_button.text()

    def onpick(self, event):
        """
        Callback for handling time selection on events.
        """
        subplot = 0
        for i, axis in enumerate([self.ax1]):
            # For infomation, print which axes the click was in
            if axis == event.inaxes:
                subplot = i+1
                break

        if subplot == 1:
            self.current.annotations['pdOnset'] = event.pickx

            audio = self.current.modalities['MonoAudio']
            stimulus_onset = audio.meta['stimulus_onset']

            pd_metrics = self.current.modalities['PD on RawUltrasound']
            ultra_time = pd_metrics.timevector - stimulus_onset
            self.current.annotations['pdOnsetIndex'] = np.nonzero(
                ultra_time >= event.pickx)[0][0]
        self.update()


class Pd3dQtAnnotator(QMainWindow, Ui_MainWindow):
    """
    Qt_Annotator_Window is a GUI class for annotating PD curves.

    The annotator works with PD curves and allows
    selection of a single points (labelled as pdOnset in the saved file).
    The GUI also displays the waveform, and if TextGrids
    are provided, the acoustic segment boundaries.
    """

    default_categories = ['Stable', 'Hesitation', 'Chaos', 'No data',
                          'Not set']

    default_tongue_positions = ['High', 'Low', 'Other / Not visible']

    @staticmethod
    def line_xdirection_picker(line, mouseevent):
        """
        Find the nearest point in the x (time) direction from the mouseclick in
        data coordinates. Return index of selected point, x and y coordinates of
        the data at that point, and inaxes to enable originating subplot to be
        identified.
        """
        if mouseevent.xdata is None:
            return False, dict()
        xdata = line.get_xdata()
        ydata = line.get_ydata()
        distances = np.abs(xdata - mouseevent.xdata)

        ind = np.argmin(distances)
        # if 1:
        pickx = np.take(xdata, ind)
        picky = np.take(ydata, ind)
        props = dict(ind=ind,
                     pickx=pickx,
                     picky=picky,
                     inaxes=mouseevent.inaxes)
        return True, props
        # else:
        #     return False, dict()

    def __init__(self, recordings, args, xlim=(-0.1, 1.0),
                 categories=None, pickle_filename=None):
        super().__init__()

        self.setupUi(self)

        self.index = 0
        self.max_index = len(recordings)

        self.recordings = recordings
        self.commandlineargs = args

        if categories is None:
            self.categories = Pd3dQtAnnotator.default_categories
        else:
            self.categories = categories
        self.tongue_positions = Pd3dQtAnnotator.default_tongue_positions
        self._add_annotations()

        self.pickle_filename = pickle_filename

        self.fig_dict = {}

        self.fig = Figure()
        self.keypress_id = self.fig.canvas.mpl_connect(
            'key_press_event', self.on_key)

        self.actionNext.triggered.connect(self.next)
        self.actionPrevious.triggered.connect(self.prev)

        self.actionQuit.triggered.connect(self.quit)

        go_validator = QIntValidator(1, self.max_index + 1, self)
        self.goLineEdit.setValidator(go_validator)
        self.goButton.clicked.connect(self.go_to_recording)

        self.nextButton.clicked.connect(self.next)
        self.prevButton.clicked.connect(self.prev)
        self.saveButton.clicked.connect(self.save)
        self.exportButton.clicked.connect(self.export)

        self.categoryRB_1.toggled.connect(self.pd_category_cb)
        self.categoryRB_2.toggled.connect(self.pd_category_cb)
        self.categoryRB_3.toggled.connect(self.pd_category_cb)
        self.categoryRB_4.toggled.connect(self.pd_category_cb)
        self.categoryRB_5.toggled.connect(self.pd_category_cb)

        self.positionRB_1.toggled.connect(self.tongue_position_cb)
        self.positionRB_2.toggled.connect(self.tongue_position_cb)
        self.positionRB_3.toggled.connect(self.tongue_position_cb)

        self.xlim = xlim

        #
        # Graphs to be annotated and the waveform for reference.
        #
        # gs = self.fig.add_gridspec(4, 7)
        # self.ax1 = self.fig.add_subplot(gs[0:0+3, 0:0+7])
        # self.ax3 = self.fig.add_subplot(gs[3:3+1, 0:0+7])
        grid_specification = self.fig.add_gridspec(5)
        self.ax1 = self.fig.add_subplot(grid_specification[0:0+4])
        self.ax3 = self.fig.add_subplot(grid_specification[4:4+1])

        self.ultra_fig = Figure()
        self.ultra_axes = self.ultra_fig.add_axes([0, 0, 1, 1])

        self.draw_plots()

        self.fig.align_ylabels()
        self.fig.canvas.mpl_connect('pick_event', self.onpick)

        self.add_mpl_elements()

        self.show()

    @property
    def current(self):
        """Current recording index."""
        return self.recordings[self.index]

    @property
    def default_annotations(self):
        """List default annotations and their default values as a dict."""
        return {
            'pdCategory': self.categories[-1],
            'tonguePosition': self.tongue_positions[-1],
            'pdOnset': -1.0,
            'pdOnsetIndex': -1,
        }

    def _add_annotations(self):
        """Add expected annotations."""
        for recording in self.recordings:
            if recording.annotations:
                recording.annotations.update(self.default_annotations)
            else:
                recording.annotations = deepcopy(self.default_annotations)

    def _get_title(self):
        """
        Private helper function for generating the title.
        """
        text = 'SATKIT Annotator'
        text += ', prompt: ' + self.current.meta['prompt']
        text += ', token: ' + str(self.index+1) + '/' + str(self.max_index)
        return text

    def clear_axis(self):
        """Clear the curve axis."""
        self.ax1.cla()
        self.ax3.cla()

    def update(self):
        """
        Updates the graphs but not the buttons.
        """
        self.clear_axis()
        self.remove_mpl_elements()
        self.draw_plots()
        self.add_mpl_elements()
        self.fig.canvas.draw()
        self.draw_ultra_frame()

    def update_ui(self):
        """
        Updates parts of the UI outwith the graphs.
        """
        # self.pdCategoryRB.set_active(self.current.annotations['pdCategory'])
        if self.categoryRB_1.text() == self.current.annotations['pdCategory']:
            self.categoryRB_1.setChecked(True)
        if self.categoryRB_2.text() == self.current.annotations['pdCategory']:
            self.categoryRB_2.setChecked(True)
        if self.categoryRB_3.text() == self.current.annotations['pdCategory']:
            self.categoryRB_3.setChecked(True)
        if self.categoryRB_4.text() == self.current.annotations['pdCategory']:
            self.categoryRB_4.setChecked(True)
        if self.categoryRB_5.text() == self.current.annotations['pdCategory']:
            self.categoryRB_5.setChecked(True)

        if self.positionRB_1.text() == self.current.annotations['tonguePosition']:
            self.positionRB_1.setChecked(True)
        if self.positionRB_2.text() == self.current.annotations['tonguePosition']:
            self.positionRB_2.setChecked(True)
        if self.positionRB_3.text() == self.current.annotations['tonguePosition']:
            self.positionRB_3.setChecked(True)

    def add_mpl_elements(self):
        """Add matplotlib elements. Used also in updating the UI."""
        self.canvas = FigureCanvas(self.fig)
        self.mplWindowVerticalLayout.addWidget(self.canvas)
        self.canvas.draw()
        self.toolbar = NavigationToolbar(self.canvas,
                                         self, coordinates=True)
        self.addToolBar(self.toolbar)

        self.ultra_canvas = FigureCanvas(self.ultra_fig)
        self.verticalLayout_6.addWidget(self.ultra_canvas)
        self.ultra_canvas.draw()

    def remove_mpl_elements(self):
        """Remove matplotlib elements. Used in updating the UI."""
        self.mplWindowVerticalLayout.removeWidget(self.canvas)
        self.canvas.close()

        self.mplWindowVerticalLayout.removeWidget(self.toolbar)
        self.toolbar.close()

        self.verticalLayout_6.removeWidget(self.ultra_canvas)
        self.ultra_canvas.close()

    def draw_plots(self):
        """
        Updates title and graphs. Called by self.update().
        """
        self.ax1.set_title(self._get_title())
        self.ax1.axes.xaxis.set_ticklabels([])

        audio = self.current.modalities['MonoAudio']
        stimulus_onset = audio.meta['stimulus_onset']
        wav = audio.data
        wav_time = audio.timevector

        pd_metrics = self.current.modalities['PD on ThreeD_Ultrasound']
        ultra_time = pd_metrics.timevector - pd_metrics.timevector[-1] + wav_time[-1]

        self.xlim = [ultra_time[0] - 0.05, ultra_time[-1]+0.05]

        textgrid = self.current.textgrid

        plot_pd_3d(
            self.ax1, pd_metrics.data['pd'],
            ultra_time, self.xlim, textgrid, stimulus_onset,
            picker=Pd3dQtAnnotator.line_xdirection_picker)
        plot_wav_3D_ultra(self.ax3, wav, wav_time, self.xlim,
                          textgrid, stimulus_onset)

        if self.current.annotations['pdOnset'] > -1:
            self.ax1.axvline(x=self.current.annotations['pdOnset'],
                             linestyle=':', color="deepskyblue", lw=1)
            self.ax3.axvline(x=self.current.annotations['pdOnset'],
                             linestyle=':', color="deepskyblue", lw=1)
        self.draw_ultra_frame()

    def draw_ultra_frame(self):
        """
        Display the ultrasound frame at current index.

        Draws in the designated part of the UI.
        """
        if self.current.annotations['pdOnsetIndex']:
            ind = self.current.annotations['pdOnsetIndex']
            array = self.current.modalities['ThreeD_Ultrasound'].data[ind, :, :, 32]
        else:
            array = self.current.modalities['ThreeD_Ultrasound'].data[1, :, :, 32]
        array = np.transpose(array)
        array = np.flip(array, 0).copy()
        array = array.astype(np.int8)
        self.ultra_axes.imshow(array, interpolation='nearest', cmap='Greys')

    def next(self):
        """
        Callback function for the Next button.
        Increases cursor index, updates the view.
        """
        if self.index < self.max_index-1:
            # TODO: wrap in a data modalities accessor
            self.current.modalities['ThreeD_Ultrasound'].data = None
            self.index += 1
            self.update()
            self.update_ui()

    def prev(self):
        """
        Callback function for the Previous button.
        Decreases cursor index, updates the view.
        """
        if self.index > 0:
            # TODO: wrap in a data modalities accessor
            self.current.modalities['ThreeD_Ultrasound'].data = None
            self.index -= 1
            self.update()
            self.update_ui()

    def go_to_recording(self):
        """
        Go to the Recording specified by the index in the goLineEdit field.
        """
        self.current.modalities['ThreeD_Ultrasound'].data = None
        self.index = int(self.goLineEdit.text())-1
        self.update()
        self.update_ui()

    def on_key(self, event):
        """
        Callback function for keypresses.

        Right and left arrows move to the next and previous token.
        Pressing 's' saves the annotations in a csv-file.
        Pressing 'q' seems to be captured by matplotlib and interpeted as quit.
        """
        if event.key == "right":
            self.next()
        elif event.key == "left":
            self.prev()
        elif event.key == "s":
            self.save()

    def quit(self):
        """Quit the application."""
        QCoreApplication.quit()

    def save(self):
        """
        Save the recordings.
        """
        if not self.pickle_filename:
            (self.pickle_filename, _) = QFileDialog.getSaveFileName(
                self, 'Save file', directory='.', filter="Pickle files (*.pickle)")
        if self.pickle_filename:
            satkit_io.save2pickle(
                self.recordings,
                self.pickle_filename)
            _qt_annotator_logger.info(
                "Wrote data to file %s.", self.pickle_filename)

    def export(self):
        """
        Export annotations and some other meta data.
        """
        (filename, _) = QFileDialog.getSaveFileName(
            self, 'Save file', directory='.', filter="CSV files (*.csv)")

        if not filename:
            return

        vowels = ['a', 'A', 'e', 'E', 'i', 'I',
                  'o', 'O', 'u', '@', "@`", 'OI', 'V']
        fieldnames = ['basename', 'date_and_time', 'prompt', 'C1', 'C1_dur',
                      'word_dur', 'first_sound',
                      'first_sound_type', 'first_sound_dur', 'AAI']
        fieldnames.extend(self.default_annotations.keys())
        csv.register_dialect('tabseparated', delimiter='\t',
                             quoting=csv.QUOTE_NONE)

        with closing(open(filename, 'w', encoding="utf8")) as csvfile:
            writer = csv.DictWriter(csvfile, fieldnames, extrasaction='ignore',
                                    dialect='tabseparated')

            writer.writeheader()
            for recording in self.recordings:
                annotations = recording.annotations.copy()
                annotations['basename'] = recording.meta['basename']
                annotations['date_and_time'] = recording.meta['date_and_time']
                annotations['prompt'] = recording.meta['prompt']
                annotations['word'] = recording.meta['prompt']
                print(recording.meta['prompt'])

                word_dur = -1.0
                acoustic_onset = -1.0
                if 'word' in recording.textgrid:
                    for interval in recording.textgrid['word']:
                        # change this to access the phonemeDict and
                        # check for included words, then search for
                        # phonemes based on the same
                        if interval.text == "":
                            continue

                        # Before 1.0: check if there is a duration to use here. and maybe make this
                        # more intelligent by selecting purposefully the last non-empty first and
                        # taking the duration?
                        word_dur = interval.dur
                        acoustic_onset = interval.xmin
                        break
                    annotations['word_dur'] = word_dur
                else:
                    annotations['word_dur'] = -1.0

                if acoustic_onset < 0 or annotations['pdOnset'] < 0:
                    aai = -1.0
                else:
                    aai = acoustic_onset - annotations['pdOnset']
                annotations['AAI'] = aai

                first_sound_dur = -1.0
                first_sound = ""
                if 'phoneme' in recording.textgrid:
                    for interval in recording.textgrid['phoneme']:
                        if interval.text and interval.text != 'beep':
                            first_sound_dur = interval.dur
                            first_sound = interval.text
                            break
                annotations['first_sound_dur'] = first_sound_dur
                annotations['first_sound'] = first_sound
                if first_sound in vowels:
                    annotations['first_sound_type'] = 'V'
                else:
                    annotations['first_sound_type'] = 'C'

                annotations['C1'] = recording.meta['prompt'][0]
                writer.writerow(annotations)
            _qt_annotator_logger.info(
                'Wrote onset data in file %s.', filename)

    def pd_category_cb(self):
        """
        Callback funtion for the RadioButton for catogorising
        the PD curve.
        """
        radio_button = self.sender()
        if radio_button.isChecked():
            self.current.annotations['pdCategory'] = radio_button.text()

    def tongue_position_cb(self):
        """
        Callback funtion for the RadioButton for catogorising
        the PD curve.
        """
        radio_button = self.sender()
        if radio_button.isChecked():
            self.current.annotations['tonguePosition'] = radio_button.text()

    def onpick(self, event):
        """
        Callback for handling time selection on events.
        """
        subplot = 0
        for i, axes in enumerate([self.ax1]):
            # For infomation, print which axes the click was in
            if axes == event.inaxes:
                subplot = i+1
                break

        if subplot == 1:
            self.current.annotations['pdOnset'] = event.pickx

            audio = self.current.modalities['MonoAudio']
            wav_time = audio.timevector

            pd_metrics = self.current.modalities['PD on ThreeD_Ultrasound']
            ultra_time = pd_metrics.timevector - pd_metrics.timevector[-1] + wav_time[-1]
            self.current.annotations['pdOnsetIndex'] = np.nonzero(
                ultra_time >= event.pickx)[0][0]
        self.update()<|MERGE_RESOLUTION|>--- conflicted
+++ resolved
@@ -120,11 +120,7 @@
         else:
             self.categories = categories
         self.tongue_positions = PdQtAnnotator.default_tongue_positions
-<<<<<<< HEAD
-        self._addAnnotations()
-=======
         self._add_annotations()
->>>>>>> 7659c43d
 
         self.pickle_filename = pickle_filename
 
@@ -220,11 +216,7 @@
         return text
 
     def clear_axis(self):
-<<<<<<< HEAD
-        """Clear the axis."""
-=======
         """Clear all plotting axis of this annotator."""
->>>>>>> 7659c43d
         self.ax1.cla()
         self.ax3.cla()
 
@@ -309,13 +301,8 @@
         textgrid = self.current.textgrid
 
         plot_pd(
-<<<<<<< HEAD
-            self.ax1, pd.data['pd'],
-            ultra_time, self.xlim, textgrid, stimulus_onset,
-=======
             self.ax1, pd_metrics.data['pd'],
             ultra_time, self.xlim, self.ylim, textgrid, stimulus_onset,
->>>>>>> 7659c43d
             picker=PdQtAnnotator.line_xdirection_picker)
         plot_wav(self.ax3, wav, wav_time, self.xlim,
                  textgrid, stimulus_onset)
