#
# Copyright (c) 2019-2022 Pertti Palo, Scott Moisik, Matthew Faytak, and Motoki Saito.
#
# This file is part of Speech Articulation ToolKIT 
# (see https://github.com/giuthas/satkit/).
#
# This program is free software: you can redistribute it and/or modify
# it under the terms of the GNU General Public License as published by
# the Free Software Foundation, either version 3 of the License, or
# (at your option) any later version.
#
# This program is distributed in the hope that it will be useful,
# but WITHOUT ANY WARRANTY; without even the implied warranty of
# MERCHANTABILITY or FITNESS FOR A PARTICULAR PURPOSE.  See the
# GNU General Public License for more details.
#
# You should have received a copy of the GNU General Public License
# along with this program. If not, see <http://www.gnu.org/licenses/>.
#
# The example data packaged with this program is licensed under the
# Creative Commons Attribution-NonCommercial-ShareAlike 4.0
# International (CC BY-NC-SA 4.0) License. You should have received a
# copy of the Creative Commons Attribution-NonCommercial-ShareAlike 4.0
# International (CC BY-NC-SA 4.0) License along with the data. If not,
# see <https://creativecommons.org/licenses/by-nc-sa/4.0/> for details.
#
# When using the toolkit for scientific publications, please cite the
# articles listed in README.markdown. They can also be found in
# citations.bib in BibTeX format.
#

# Built in packages
import csv
import logging
from contextlib import closing
from copy import deepcopy

import matplotlib
# Numpy
import numpy as np
from matplotlib.backends.backend_qt5agg import \
    FigureCanvasQTAgg as FigureCanvas
# Plotting functions and hooks for GUI
from matplotlib.figure import Figure
from matplotlib.widgets import MultiCursor
# GUI functionality
from PyQt5.QtCore import QCoreApplication
from PyQt5.QtGui import QIntValidator, QKeySequence
from PyQt5.QtWidgets import QFileDialog, QShortcut
from PyQt5.uic import loadUiType

# Local modules
<<<<<<< HEAD
# import satkit.io as satkit_io
=======
import satkit.io as satkit_io
from plot.plot import plot_density
>>>>>>> 3ce93974
from satkit.configuration import gui_params
from satkit.gui.boundary_animation import BoundaryAnimator
from satkit.plot import (Normalisation, plot_satgrid_tier, plot_spectrogram,
                         plot_timeseries, plot_wav)
from satkit.save_and_load import save_recordings

# Load the GUI layout generated with QtDesigner.
Ui_MainWindow, QMainWindow = loadUiType('satkit/gui/qt_annotator.ui')

_qt_annotator_logger = logging.getLogger('satkit.qt_annotator')


class PdQtAnnotator(QMainWindow, Ui_MainWindow):
    """
    Qt_Annotator_Window is a GUI class for annotating PD curves.

    The annotator works with PD curves and allows
    selection of a single points (labelled as pdOnset in the saved file).
    The GUI also displays the waveform, and if TextGrids
    are provided, the acoustic segment boundaries.
    """

    default_categories = ['Stable', 'Hesitation', 'Chaos', 'No data',
                          'Not set']

    default_tongue_positions = ['High', 'Low', 'Other / Not visible']


    def __init__(self, recordings, args, xlim=(-0.25, 1.5),
                 categories=None, pickle_filename=None):
        super().__init__()

        self.setupUi(self)

        self.index = 0
        self.max_index = len(recordings)

        self.recordings = recordings
        self.commandlineargs = args
        self.display_tongue = args.displayTongue

        if categories is None:
            self.categories = PdQtAnnotator.default_categories
        else:
            self.categories = categories
        self.tongue_positions = PdQtAnnotator.default_tongue_positions
        self._add_annotations()

        self.pickle_filename = pickle_filename

        self.close_window_shortcut = QShortcut(QKeySequence(self.tr("Ctrl+W", "File|Quit")),
                     self)
        self.close_window_shortcut.activated.connect(self.quit)

        self.export_figure_shortcut = QShortcut(QKeySequence(self.tr("Ctrl+E", "File|Export figure...")),
                     self)
        self.export_figure_shortcut.activated.connect(self.export_figure)

        self.actionSaveAll.triggered.connect(self.save_all)
<<<<<<< HEAD
        # self.actionSaveToPickle.triggered.connect(self.save_to_pickle)
=======
        self.actionSaveToPickle.triggered.connect(self.save_to_pickle)
        self.action_export_figure.triggered.connect(self.export_figure)
>>>>>>> 3ce93974

        self.actionNext.triggered.connect(self.next)
        self.actionPrevious.triggered.connect(self.prev)

        self.actionNext_Frame.triggered.connect(self.next_frame)
        self.actionPrevious_Frame.triggered.connect(self.previous_frame)

        self.actionQuit.triggered.connect(self.quit)

        self.nextButton.clicked.connect(self.next)
        self.prevButton.clicked.connect(self.prev)
        self.saveButton.clicked.connect(self.save_all)
        self.exportButton.clicked.connect(self.export)

        go_validator = QIntValidator(1, self.max_index + 1, self)
        self.goLineEdit.setValidator(go_validator)
        self.goButton.clicked.connect(self.go_to_recording)

        # TODO: add recording list to the display and highlight current
        # recording

        # self.categoryRB_1.toggled.connect(self.pd_category_cb)
        # self.categoryRB_2.toggled.connect(self.pd_category_cb)
        # self.categoryRB_3.toggled.connect(self.pd_category_cb)
        # self.categoryRB_4.toggled.connect(self.pd_category_cb)
        # self.categoryRB_5.toggled.connect(self.pd_category_cb)

        self.positionRB_1.toggled.connect(self.tongue_position_cb)
        self.positionRB_2.toggled.connect(self.tongue_position_cb)
        self.positionRB_3.toggled.connect(self.tongue_position_cb)

        self.fig = Figure()
        self.canvas = FigureCanvas(self.fig)
        self.mplWindowVerticalLayout.addWidget(self.canvas)
        self.data_axes = []
        self.tier_axes = []
 
        matplotlib.rcParams.update({'font.size': gui_params['default font size']})

        self.xlim = xlim

        # TODO this should be based on the plotted modalities, not on a random
        # choice from depths of time. It is a good idea though: Setting ylim
        # over the whole data rather than on recording.
        max_pds = np.zeros(len(self.recordings))
        for i, recording in enumerate(self.recordings):
            if 'PD l2 on RawUltrasound' in recording.modalities:
                max_pds[i] = np.max(recording.modalities['PD l2 on RawUltrasound'].data[10:])
        self.ylim = (-50, np.max(max_pds)*1.05)

        height_ratios = [gui_params['data/tier height ratios']["data"], 
                        gui_params['data/tier height ratios']["tier"]]
        self.main_grid_spec = self.fig.add_gridspec(
                                nrows=2,
                                ncols=1, 
                                hspace=0, 
                                wspace=0, 
                                height_ratios=height_ratios)

        nro_data_modalities = gui_params['number of data axes']
        self.data_grid_spec = self.main_grid_spec[0].subgridspec(nro_data_modalities, 
                                                    1, hspace=0, wspace=0)
        self.data_axes.append(self.fig.add_subplot(self.data_grid_spec[0]))
        for i in range(1, nro_data_modalities):
            self.data_axes.append(self.fig.add_subplot(self.data_grid_spec[i],
                                                    sharex=self.data_axes[0]))

        self.ultra_fig = Figure()
        self.ultra_canvas = FigureCanvas(self.ultra_fig)
        self.verticalLayout_6.addWidget(self.ultra_canvas)
        self.ultra_axes = self.ultra_fig.add_axes([0, 0, 1, 1])

        if not self.current.excluded:
            self.draw_plots()

        self.fig.align_ylabels()

        self.multicursor = None

        self.show()
        self.ultra_canvas.draw()

    @property
    def current(self):
        """Current recording index."""
        return self.recordings[self.index]

    @property
    def default_annotations(self):
        """List default annotations and their default values as a dict."""
        return {
            'pdCategory': self.categories[-1],
            'tonguePosition': self.tongue_positions[-1],
            'selected_time': -1.0,
            'selection_index': 1,
        }

    def _add_annotations(self):
        """Plot the annotations."""
        for recording in self.recordings:
            if recording.annotations:
                recording.annotations = dict(
                    list(self.default_annotations.items()) +
                    list(recording.annotations.items()))
            else:
                recording.annotations = deepcopy(self.default_annotations)

    def _get_title(self):
        """
        Private helper function for generating the title.
        """
        text = 'Recording: ' + str(self.index+1) + '/' + str(self.max_index)
        text += ', prompt: ' + self.current.meta_data.prompt
        return text

    def _get_long_title(self):
        """
        Private helper function for generating a longer title for a figure.
        """
        text = 'Recording: ' + str(self.index+1) + '/' + str(self.max_index)
        text += ', Speaker: ' + str(self.current.meta_data.participant_id)
        text += ', prompt: ' + self.current.meta_data.prompt
        return text

    def clear_axes(self):
        """Clear data axes of this annotator."""
        for axes in self.data_axes:
            axes.cla()

    def update(self):
        """
        Updates the graphs but not the buttons.
        """
        self.clear_axes()
        if self.current.excluded:
            pass

        self.draw_plots()
        self.multicursor = MultiCursor(
            self.canvas,  
            axes=self.data_axes+self.tier_axes, 
            color='deepskyblue', linestyle="--", lw=1)
        self.fig.canvas.draw()

        if self.display_tongue:
            _qt_annotator_logger.debug("Drawing ultra frame in update")
            self.draw_ultra_frame()

    def update_ui(self):
        """
        Updates parts of the UI outwith the graphs.
        """
        # self.pdCategoryRB.set_active(self.current.annotations['pdCategory'])
        # if self.categoryRB_1.text() == self.current.annotations['pdCategory']:
        #     self.categoryRB_1.setChecked(True)
        # if self.categoryRB_2.text() == self.current.annotations['pdCategory']:
        #     self.categoryRB_2.setChecked(True)
        # if self.categoryRB_3.text() == self.current.annotations['pdCategory']:
        #     self.categoryRB_3.setChecked(True)
        # if self.categoryRB_4.text() == self.current.annotations['pdCategory']:
        #     self.categoryRB_4.setChecked(True)
        # if self.categoryRB_5.text() == self.current.annotations['pdCategory']:
        #     self.categoryRB_5.setChecked(True)

        # TODO: highlight current recording

        if self.positionRB_1.text() == self.current.annotations['tonguePosition']:
            self.positionRB_1.setChecked(True)
        if self.positionRB_2.text() == self.current.annotations['tonguePosition']:
            self.positionRB_2.setChecked(True)
        if self.positionRB_3.text() == self.current.annotations['tonguePosition']:
            self.positionRB_3.setChecked(True)

        self.goLineEdit.setText(str(self.index + 1))

    def draw_plots(self):
        """
        Updates title and graphs. Called by self.update().
        """
        self.data_axes[0].set_title(self._get_title())
        self.data_axes[0].set_title(self._get_long_title())

        for axes in self.tier_axes:
            axes.remove()
        self.tier_axes = []
        if self.current.satgrid:
            nro_tiers = len(self.current.satgrid)
            self.tier_grid_spec = self.main_grid_spec[1].subgridspec(nro_tiers, 1, hspace=0, wspace=0)
            for i, tier in enumerate(self.current.textgrid):
                axes = self.fig.add_subplot(self.tier_grid_spec[i],
                                                        sharex=self.data_axes[0])
                axes.set_yticks([])
                self.tier_axes.append(axes)

        for axes in self.data_axes:
            axes.xaxis.set_tick_params(bottom=False, labelbottom=False)

        for axes in self.tier_axes[:-1]:
            axes.xaxis.set_tick_params(bottom=False, labelbottom=False)

        # self.tier_axes[-1].xaxis.set_tick_params(labelbottom=True)
        # ticks = self.tier_axes[-1].xaxis.set_tick_params(bottom=True, labelbottom=True)

        audio = self.current.modalities['MonoAudio']
        stimulus_onset = audio.go_signal
        wav = audio.data
        wav_time = (audio.timevector - stimulus_onset)

        # l0 = self.current.modalities['PD l0 on RawUltrasound']
        # l0_01 = self.current.modalities['PD l0.01 on RawUltrasound']
        # l0_1 = self.current.modalities['PD l0.1 on RawUltrasound']
        # l0_5 = self.current.modalities['PD l0.5 on RawUltrasound']

        l1 = self.current.modalities['PD l1 on RawUltrasound']
        # l1_top = self.current.modalities['PD l1 top on RawUltrasound']
        # l1_bottom = self.current.modalities['PD l1 bottom on RawUltrasound']

        # l2 = self.current.modalities['PD l2 on RawUltrasound']
        # l4 = self.current.modalities['PD l4 on RawUltrasound']
        # l2_top = self.current.modalities['PD l2 top on RawUltrasound']
        # l2_bottom = self.current.modalities['PD l2 bottom on RawUltrasound']

        # l10 = self.current.modalities['PD l10 on RawUltrasound']
        # linf = self.current.modalities['PD l_inf on RawUltrasound']

        # frequencies = self.current.modalities['PD d on RawUltrasound']

        # l2_interpolated = self.current.modalities['Interpolated PD l2 on RawUltrasound']
        # l2_interpolated_top = self.current.modalities['Interpolated PD l2 top on RawUltrasound']
        # l2_interpolated_bottom = self.current.modalities['Interpolated PD l2 bottom on RawUltrasound']
        ultra_time = l1.timevector - stimulus_onset

        # l2_size = len(self.current.modalities['RawUltrasound'].data[0,:,:])
        # half = int(self.current.modalities['RawUltrasound'].data.shape[1]/2)
        # l2_top_size = len(self.current.modalities['RawUltrasound'].data[0,:half,:])
        # l2_bottom_size = len(self.current.modalities['RawUltrasound'].data[0,half:,:])

        # image = self.current.modalities['RawUltrasound'].interpolated_image(100)
        # nonzero = np.nonzero(image==255)
        # l2_interp_size = image.size-len(nonzero[0])
        # half = int(image.shape[0]/2)
        # nonzero_top = np.nonzero(image[:half,:]==255)
        # l2_interp_size_top = image[:half,:].size -len(nonzero_top[0])
        # nonzero_bottom = np.nonzero(image[half:,:]==255)
        # l2_interp_size_bottom = image[half:,:].size-len(nonzero_bottom[0])

        #self.xlim = [ultra_time[0] - 0.05, ultra_time[-1]+0.05]

         # self.pd_boundaries = plot_pd(
            # self.ax1, pd.data['pd'],
            # ultra_time, self.xlim, textgrid, stimulus_onset,
            # picker=PdQtAnnotator.line_xdirection_picker)
        # plot_wav(self.ax3, wav, wav_time, self.xlim,
        #          textgrid, stimulus_onset, 
        #          picker=PdQtAnnotator.line_xdirection_picker)
        ylim = None
        if 'xlim' in gui_params:
            self.xlim = gui_params['xlim']
        else:
            self.xlim = (-.25, 1.5)

        # plot_density(self.data_axes[0], frequencies.data)

        # raw_l0 = plot_timeseries(self.data_axes[0], l0.data,
        #     ultra_time, self.xlim, ylim, color='black', linestyle='--', 
        #     normalise=Normalisation('PEAK AND BOTTOM'))
        # raw_l0_01 = plot_timeseries(self.data_axes[0], l0_01.data,
        #     ultra_time, self.xlim, ylim, color='black', 
        #     normalise=Normalisation('PEAK AND BOTTOM'))
        # raw_l0_1 = plot_timeseries(self.data_axes[0], l0_1.data,
        #     ultra_time, self.xlim, ylim, color='dimgrey', 
        #     normalise=Normalisation('PEAK AND BOTTOM'))
        # raw_l0_5 = plot_timeseries(self.data_axes[0], l0_5.data,
        #     ultra_time, self.xlim, ylim, color='grey', 
        #     normalise=Normalisation('PEAK AND BOTTOM'))
        raw_l1 = plot_timeseries(self.data_axes[0], l1.data,
            ultra_time, self.xlim, ylim, color='yellowgreen',
            normalise=Normalisation('PEAK AND BOTTOM'), find_peaks=False)
        # raw_l1_bottom = plot_timeseries(self.data_axes[0], l1_bottom.data,
        #     ultra_time, self.xlim, ylim, color='gray', linestyle=':',
        #     normalise=Normalisation('PEAK AND BOTTOM'))
        # raw_l1_top = plot_timeseries(self.data_axes[0], l1_top.data,
        #     ultra_time, self.xlim, ylim, color='blue', linestyle=':',
        #     normalise=Normalisation('PEAK AND BOTTOM'))
        # raw_top = plot_timeseries(self.data_axes[0], l2_top.data,
        #     ultra_time, self.xlim, ylim, color='black', 
        #     normalise=Normalisation('PEAK'))
        self.data_axes[0].set_ylabel("Pixel difference (PD)")
        # self.data_axes[0].legend(
        #     (
        #         #raw_l0, raw_l0_01, 
        #         # raw_l0_1, raw_l0_5, 
        #         raw_l1, raw_l1_bottom, raw_l1_top
        #     ),
        #     # , interp, interp_top, interp_bottom),
        #     (
        #         # 'l0', 'l0.01', 
        #         # 'l0.1', 'l0.5', 
        #         'l1 whole', 'l1 bottom', 'l1 top'
        #     ),
        #     #, 'Interpolated', 'Interpolated top', 'Interpolated bottom'),
        #     loc='upper right')

        # raw_l1 = plot_timeseries(self.data_axes[1], l1.data,
        #     ultra_time, self.xlim, ylim, color='gray', linestyle=':',
        #     normalise=Normalisation('PEAK AND BOTTOM'))
        # raw_l1_bottom = plot_timeseries(self.data_axes[1], l1_bottom.data,
        #     ultra_time, self.xlim, ylim, color='black',
        #     normalise=Normalisation('PEAK AND BOTTOM'), find_peaks=True)
        # raw_l2 = plot_timeseries(self.data_axes[1], l2.data,
        #     ultra_time, self.xlim, ylim, color='yellowgreen',
        #     normalise=Normalisation('PEAK AND BOTTOM'))
        # raw_l4 = plot_timeseries(self.data_axes[1], l4.data,
        #     ultra_time, self.xlim, ylim, color='saddlebrown',
        #     normalise=Normalisation('PEAK AND BOTTOM'))
        # raw_l10 = plot_timeseries(self.data_axes[1], l10.data,
        #     ultra_time, self.xlim, ylim, color='saddlebrown', linestyle='--',
        #     normalise=Normalisation('PEAK AND BOTTOM'))
        # raw_linf = plot_timeseries(self.data_axes[1], linf.data,
        #     ultra_time, self.xlim, ylim, color='saddlebrown', linestyle=':',
        #     normalise=Normalisation('PEAK AND BOTTOM'))
        # self.data_axes[1].set_ylabel("Peaks from\nbottom of image")

        # interp = plot_timeseries(self.data_axes[1], l2_interpolated.data,
        #     ultra_time, self.xlim, ylim, color='black', linestyle="--", peak_normalise=True)
        # interp_top = plot_timeseries(self.data_axes[1], l2_interpolated_top.data,
        #     ultra_time, self.xlim, ylim, color='lime', linestyle="--", peak_normalise=True)
        # interp_bottom = plot_timeseries(self.data_axes[1], l2_interpolated_bottom.data,
        #     ultra_time, self.xlim, ylim, color='orange', linestyle="--", peak_normalise=True)
        # self.data_axes[1].set_ylabel("Peak normalised PD")

        # self.data_axes[0].legend(
        #     (raw, raw_top, raw_bottom),
        #     ('Raw', 'Raw upper', 'Raw lower'),
        #     loc='upper right')
        # self.data_axes[1].legend(
        #     (
        #         #raw_l0, raw_l0_01, 
        #         # raw_l0_1, raw_l0_5, 
        #         raw_l1, raw_l1_bottom
        #     ),
        #     # , interp, interp_top, interp_bottom),
        #     (
        #         # 'l0', 'l0.01', 
        #         # 'l0.1', 'l0.5', 
        #         'l1 whole', 'l1 bottom'
        #     ),
        #     #, 'Interpolated', 'Interpolated top', 'Interpolated bottom'),
        #     loc='upper right')

        # self.ylim = None
        # plot_timeseries(self.data_axes[1], l2.data/l2_size,
        #     ultra_time, self.xlim, self.ylim)
        # plot_timeseries(self.data_axes[1], l2_top.data/l2_top_size,
        #     ultra_time, self.xlim, self.ylim, color='green')
        # plot_timeseries(self.data_axes[1], l2_bottom.data/l2_bottom_size,
        #     ultra_time, self.xlim, self.ylim, color='red')
        # self.data_axes[1].set_ylabel("Pixel normalised PD")

        # plot_timeseries(self.data_axes[2], l2_interpolated.data/l2_interp_size,
        #     ultra_time, self.xlim, self.ylim, color='black', linestyle="--")
        # plot_timeseries(self.data_axes[2], l2_interpolated_top.data/l2_interp_size_top,
        #     ultra_time, self.xlim, self.ylim, color='lime', linestyle="--")
        # plot_timeseries(self.data_axes[2], l2_interpolated_bottom.data/l2_interp_size_bottom,
        #     ultra_time, self.xlim, self.ylim, color='orange', linestyle="--")
        # self.data_axes[2].set_ylabel("Pixel normalised PD")

        # plot_wav(self.data_axes[2], wav, wav_time, self.xlim)
        plot_spectrogram(self.data_axes[1], 
                        waveform=wav,
                        ylim=(0,10500), 
                        sampling_frequency=audio.sampling_rate, 
                        xtent_on_x=[wav_time[0], wav_time[-1]])

        # TODO: the sync is out with this one, but plotting a pd spectrum is still a good idea.
        # plot_spectrogram(self.data_axes[2], 
        #                 waveform=l2.data,
        #                 ylim=(0,40), 
        #                 sampling_frequency=l2.sampling_rate, 
        #                 xtent_on_x=[-1.5812581, 1]) #, 
        #                 # xtent_on_x=[ultra_time[0], ultra_time[-1]]) #, 

        segment_line = None
        self.animators = []
        for (name, tier), axis in zip(self.current.satgrid.items(), self.tier_axes, strict=True):
            boundaries_by_axis = []
            boundary_set, segment_line = plot_satgrid_tier(axis, tier, 
                        time_offset=stimulus_onset, text_y=.5)
            boundaries_by_axis.append(boundary_set)
            axis.set_ylabel(name, rotation=0, 
                        horizontalalignment="right", verticalalignment="center")
            axis.set_xlim(self.xlim)
            if name in gui_params["pervasive tiers"]:
                for axis in self.data_axes:
                    boundary_set = plot_satgrid_tier(axis, tier, 
                        time_offset=stimulus_onset, draw_text=False)[0]
                    boundaries_by_axis.append(boundary_set)

            # Change rows to be individual boundaries instead of axis. This
            # makes it possible to create animatores for each boundary as
            # represented by multiple lines on different axes.
            boundaries_by_boundary = list(map(list, zip(*boundaries_by_axis)))

            for boundaries, interval in zip(boundaries_by_boundary, tier, strict=True):
                animator = BoundaryAnimator(self, boundaries, interval, stimulus_onset) 
                animator.connect()
                self.animators.append(animator)
        if self.tier_axes:
            self.tier_axes[-1].set_xlabel("Time (s), go-signal at 0 s.")

        self.fig.tight_layout()

        if self.current.annotations['selected_time'] > -1:
            for axes in self.data_axes[:-1]:
                axes.axvline(x=self.current.annotations['selected_time'],
                                    linestyle=':', color="deepskyblue", lw=1)
            self.data_axes[-1].axvline(x=self.current.annotations['selected_time'],
                             linestyle=':', color="white", lw=1)
            for axes in self.tier_axes:
                axes.axvline(x=self.current.annotations['selected_time'],
                                    linestyle=':', color="deepskyblue", lw=1)

        # if self.display_tongue:
        #     _qt_annotator_logger.debug("Drawing ultra frame in plots")
        #     self.draw_ultra_frame()

    def draw_ultra_frame(self):
        """
        Display an already interpolated ultrasound frame.
        """
        if (self.current.excluded or 
            self.current.annotations['selection_index'] == -1):
            self.ultra_axes.clear()
        elif self.current.annotations['selection_index']:
            index = self.current.annotations['selection_index']
            image = self.current.modalities['RawUltrasound'].interpolated_image(
                index)
            self.ultra_axes.imshow(image, interpolation='nearest', cmap='gray')
        self.ultra_canvas.draw()

    def draw_raw_ultra_frame(self):
        """
        Interpolate and display a raw ultrasound frame.
        """
        if self.current.annotations['selection_index']:
            ind = self.current.annotations['selection_index']
            array = self.current.modalities['RawUltrasound'].data[ind, :, :]
        else:
            array = self.current.modalities['RawUltrasound'].data[1, :, :]
        array = np.transpose(array)
        array = np.flip(array, 0).copy()
        array = array.astype(np.int8)
        self.ultra_axes.imshow(array, interpolation='nearest', cmap='gray')
        self.ultra_canvas.draw()

    def next(self):
        """
        Callback function for the Next button.
        Increases cursor index, updates the view.
        """
        if self.index < self.max_index-1:
            # TODO: wrap in a data modalities accessor
            if 'RawUltrasound' in self.current.modalities:
                self.current.modalities['RawUltrasound'].data = None
            self.index += 1
            self.update()
            self.update_ui()

    def _update_pd_onset(self):
        audio = self.current.modalities['MonoAudio']
        stimulus_onset = audio.go_signal

        if 'PD l2 on RawUltrasound' in self.current.modalities:
            pd_metrics = self.current.modalities['PD l2 on RawUltrasound']
            ultra_time = pd_metrics.timevector - stimulus_onset
            self.current.annotations['selected_time'] = ultra_time[self.current.annotations['selection_index']]

    def next_frame(self):
        """
        Move the data cursor to the next frame.
        """
        if (self.current.annotations['selection_index'] > -1 and 
            'PD l2 on RawUltrasound' in self.current.modalities and
            self.current.annotations['selection_index'] < self.current.modalities['PD l2 on RawUltrasound'].data.size):

            self.current.annotations['selection_index'] += 1
            _qt_annotator_logger.debug(
                "next frame: %d"%(self.current.annotations['selection_index']))
            self._update_pd_onset()
            self.update()
            self.update_ui()

    def previous_frame(self):
        """
        Move the data cursor to the previous frame.
        """
        if self.current.annotations['selection_index'] > 0:
            self.current.annotations['selection_index'] -= 1
            _qt_annotator_logger.debug(
                "previous frame: %d"%(self.current.annotations['selection_index']))
            self._update_pd_onset()
            self.update()
            self.update_ui()

    def prev(self):
        """
        Callback function for the Previous button.
        Decreases cursor index, updates the view.
        """
        if self.index > 0:
            # TODO: wrap in a data modalities accessor
            self.current.modalities['RawUltrasound'].data = None
            self.index -= 1
            self.update()
            self.update_ui()

    def go_to_recording(self):
        """
        Go to a recording specified in the goLineEdit text input field.
        """
        self.current.modalities['RawUltrasound'].data = None
        self.index = int(self.goLineEdit.text())-1
        self.update()
        self.update_ui()

    def quit(self):
        """
        Quit the app.
        """
        QCoreApplication.quit()

    def save_all(self):
        """
        Save derived modalities and annotations.
        """
        save_recordings(self.recordings)

    def save_to_pickle(self):
        """
        Save the recordings into a pickle file.
        """
        if not self.pickle_filename:
            (self.pickle_filename, _) = QFileDialog.getSaveFileName(
                self, 'Save file', directory='.', filter="Pickle files (*.pickle)")
        if self.pickle_filename:
            _qt_annotator_logger.info(
                "Pickling is currently disabled. Did NOT write file {file}.", file = self.pickle_filename)
            # satkit_io.save2pickle(
            #     self.recordings,
            #     self.pickle_filename)
            # _qt_annotator_logger.info(
            #     "Wrote data to file {file}.", file = self.pickle_filename)

    def save_textgrid(self):
        """
        Save the recordings.
        """
        if not self.current._textgrid_path:
            (self.current._textgrid_path, _) = QFileDialog.getSaveFileName(
                self, 'Save file', directory='.', filter="TextGrid files (*.TextGrid)")
        if self.current._textgrid_path and self.current.satgrid:
            with open(self.current._textgrid_path, 'w') as outfile:
                outfile.write(self.current.satgrid.format_long())
            _qt_annotator_logger.info(
                "Wrote TextGrid to file %s.", str(self.current._textgrid_path))

    def export_figure(self):
        """
        Callback method to export the current figure in any supported format.

        Opens a filedialog to ask for the filename. Save format is determined by
        file extension.
        """
        (filename, _) = QFileDialog.getSaveFileName(
                self, 'Export figure', directory='.')
        self.fig.savefig(filename, bbox_inches='tight', pad_inches=0.05)


    def export(self):
        """
        Export annotations and some other meta data.
        """
        (filename, _) = QFileDialog.getSaveFileName(
            self, 'Save file', directory='.', filter="CSV files (*.csv)")

        if not filename:
            return

        vowels = ['a', 'A', 'e', 'E', 'i', 'I',
                  'o', 'O', 'u', '@', "@`", 'OI', 'V']
        fieldnames = ['basename', 'date_and_time', 'prompt', 'C1', 'C1_dur',
                      'word_dur', 'first_sound',
                      'first_sound_type', 'first_sound_dur', 'AAI']
        fieldnames.extend(self.default_annotations.keys())
        csv.register_dialect('tabseparated', delimiter='\t',
                             quoting=csv.QUOTE_NONE)

        with closing(open(filename, 'w', encoding='utf-8')) as csvfile:
            writer = csv.DictWriter(csvfile, fieldnames, extrasaction='ignore',
                                    dialect='tabseparated')

            writer.writeheader()
            for recording in self.recordings:
                annotations = recording.annotations.copy()
                annotations['basename'] = recording.basename
                annotations['date_and_time'] = recording.meta_data.time_of_recording
                annotations['prompt'] = recording.meta_data.prompt
                annotations['word'] = recording.meta_data.prompt.split()[0]

                word_dur = -1.0
                acoustic_onset = -1.0
                if 'word' in recording.textgrid:
                    for interval in recording.textgrid['word']:
                        # change this to access the phonemeDict and
                        # check for included words, then search for
                        # phonemes based on the same
                        if interval.text == "":
                            continue

                        # Before 1.0: check if there is a duration to use here. and maybe make this
                        # more intelligent by selecting purposefully the last non-empty first and
                        # taking the duration?
                        word_dur = interval.dur
                        stimulus_onset = recording.modalities['MonoAudio'].go_signal
                        acoustic_onset = interval.xmin - stimulus_onset
                        break
                    annotations['word_dur'] = word_dur
                else:
                    annotations['word_dur'] = -1.0

                if acoustic_onset < 0 or annotations['selected_time'] < 0:
                    aai = -1.0
                else:
                    aai = acoustic_onset - annotations['selected_time']
                annotations['AAI'] = aai

                first_sound_dur = -1.0
                first_sound = ""
                if 'segment' in recording.textgrid:
                    for interval in recording.textgrid['segment']:
                        if interval.text and interval.text != 'beep':
                            first_sound_dur = interval.dur
                            first_sound = interval.text
                            break
                annotations['first_sound_dur'] = first_sound_dur
                annotations['first_sound'] = first_sound
                if first_sound in vowels:
                    annotations['first_sound_type'] = 'V'
                else:
                    annotations['first_sound_type'] = 'C'

                annotations['C1'] = recording.meta_data.prompt[0]
                writer.writerow(annotations)
            _qt_annotator_logger.info(
                'Wrote onset data in file %s.'%(filename))

    def pd_category_cb(self):
        """
        Callback funtion for the RadioButton for catogorising
        the PD curve.
        """
        radio_button = self.sender()
        if radio_button.isChecked():
            self.current.annotations['pdCategory'] = radio_button.text()

    def tongue_position_cb(self):
        """
        Callback funtion for the RadioButton for catogorising
        the PD curve.
        """
        radio_button = self.sender()
        if radio_button.isChecked():
            self.current.annotations['tonguePosition'] = radio_button.text()

    def onpick(self, event):
        """
        Callback for handling time selection on events.
        """
        if not event.xdata:
            self.current.annotations['selected_time'] = -1
            self.current.annotations['selection_index'] = -1
            self.update()
            return

        subplot = 0
        for i, axes in enumerate(self.data_axes):
            if axes == event.inaxes:
                subplot = i+1
                break

        _qt_annotator_logger.debug("Inside onpick - subplot: %d, x=%f"%( 
            subplot, event.xdata))

        # if subplot == 1:
        #     self.current.annotations['selected_time'] = event.pickx

        audio = self.current.modalities['MonoAudio']
        stimulus_onset = audio.go_signal

        timevector = self.current.modalities['PD l2 on RawUltrasound'].timevector 
        distances = np.abs(timevector - stimulus_onset - event.xdata)
        self.current.annotations['selection_index'] = np.argmin(distances)
        self.current.annotations['selected_time'] = event.xdata

        _qt_annotator_logger.debug("Inside onpick - subplot: %d, index=%d, x=%f"%(
            subplot, 
            self.current.annotations['selection_index'],
            self.current.annotations['selected_time']))

        self.update()

    def resizeEvent(self, event):
        """Handle window being resized."""
        self.update()
        QMainWindow.resizeEvent(self, event)<|MERGE_RESOLUTION|>--- conflicted
+++ resolved
@@ -50,12 +50,8 @@
 from PyQt5.uic import loadUiType
 
 # Local modules
-<<<<<<< HEAD
 # import satkit.io as satkit_io
-=======
-import satkit.io as satkit_io
 from plot.plot import plot_density
->>>>>>> 3ce93974
 from satkit.configuration import gui_params
 from satkit.gui.boundary_animation import BoundaryAnimator
 from satkit.plot import (Normalisation, plot_satgrid_tier, plot_spectrogram,
@@ -115,12 +111,8 @@
         self.export_figure_shortcut.activated.connect(self.export_figure)
 
         self.actionSaveAll.triggered.connect(self.save_all)
-<<<<<<< HEAD
         # self.actionSaveToPickle.triggered.connect(self.save_to_pickle)
-=======
-        self.actionSaveToPickle.triggered.connect(self.save_to_pickle)
         self.action_export_figure.triggered.connect(self.export_figure)
->>>>>>> 3ce93974
 
         self.actionNext.triggered.connect(self.next)
         self.actionPrevious.triggered.connect(self.prev)
