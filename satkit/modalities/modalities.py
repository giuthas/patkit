--- conflicted
+++ resolved
@@ -324,19 +324,11 @@
         -- path of the saved data - both ultrasound and metadata parent -- the
         Modality this one was derived from. Should be None 
             which means this is an underived data Modality.
-<<<<<<< HEAD
-        parsed_data -- ModalityData object containing raw ultrasound, sampling
-            rate, and either timevector and/or time_offset. Providing a
-            timevector overrides any time_offset value given, but in absence of
-            a timevector the time_offset will be applied on reading the data
-            from file. 
-=======
         parsed_data -- ModalityData object containing raw ultrasound, 
             sampling rate, and either timevector and/or time_offset. Providing 
             a timevector overrides any time_offset value given, but in absence
             of a timevector the time_offset will be applied on reading the 
             data from file. 
->>>>>>> c7ed4424
         meta -- a dict with (at least) the keys listed in 
             Video.requiredMetaKeys. Extra keys will be ignored. Default is
             None.
@@ -354,23 +346,15 @@
                 # setting self.excluded = True
                 not_found = set(Video.requiredMetaKeys) - set(meta)
                 _modalities_logger.critical(
-<<<<<<< HEAD
                     "Part of metadata missing when processing video for %s. ",
                     recording.basename)
-=======
-                    "Part of metadata missing when processing %s. ",
-                    meta['filename'])
->>>>>>> c7ed4424
                 _modalities_logger.critical(
                     "Could not find %s.", str(not_found))
                 _modalities_logger.critical('Exiting.')
                 sys.exit()
 
-<<<<<<< HEAD
             self.meta = deepcopy(wanted_meta)
 
-=======
->>>>>>> c7ed4424
         super().__init__(
             recording=recording,
             data_path=data_path,
@@ -379,10 +363,7 @@
             time_offset=time_offset)
 
     def _read_data(self) -> ModalityData:
-<<<<<<< HEAD
         """Concrete implementation of _read_data by reading .avi video."""
-=======
->>>>>>> c7ed4424
         return read_avi(self.data_path, self.meta, self._time_offset)
 
     def get_meta(self) -> dict:
@@ -422,15 +403,6 @@
 
         Positional arguments: recording -- the containing Recording.        
 
-<<<<<<< HEAD
-        Keyword arguments: data_path -- path of the ultrasound file load_path
-        -- path of the saved data - both ultrasound and metadata parsed_data --
-        ModalityData object containing raw ultrasound, 
-            sampling rate, and either timevector and/or time_offset. Providing
-            a timevector overrides any time_offset value given, but in absence
-            of a timevector the time_offset will be applied on reading the data
-            from file. 
-=======
         Keyword arguments:
         data_path -- path of the ultrasound file
         load_path -- path of the saved data - both ultrasound and metadata
@@ -439,7 +411,6 @@
             Providing a timevector overrides any time_offset value given, 
             but in absence of a timevector the time_offset will be applied 
             on reading the data from file. 
->>>>>>> c7ed4424
         meta -- a dict with (at least) the keys listed in 
             RawUltrasound.requiredMetaKeys. Extra keys will be ignored. Default
             is None.
